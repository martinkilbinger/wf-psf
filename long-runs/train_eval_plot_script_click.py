--- conflicted
+++ resolved
@@ -10,34 +10,13 @@
 # from absl import app
 # from absl import flags
 
-<<<<<<< HEAD
+
 @click.command()
 # Script options
-@click.option(
-    "--train_opt",
-    default=True,
-    type=bool,
-    help="Train the model.")
-@click.option(
-    "--eval_opt",
-    default=True,
-    type=bool,
-    help="Evaluate the model.")
-@click.option(
-    "--plot_opt",
-    default=True,
-    type=bool,
-    help="Plot the model results")
-# Training options
-=======
-
-@click.command()
-## Script options
 @click.option("--train_opt", default=True, type=bool, help="Train the model.")
 @click.option("--eval_opt", default=True, type=bool, help="Evaluate the model.")
 @click.option("--plot_opt", default=True, type=bool, help="Plot the model results")
-## Training options
->>>>>>> 899a6e36
+# Training options
 # Model definition
 @click.option(
     "--model",
@@ -83,9 +62,9 @@
     help="Path to save model checkpoints during training."
 )
 @click.option(
-    "--plots_folder", 
-    default="plots/", 
-    type=str, 
+    "--plots_folder",
+    default="plots/",
+    type=str,
     help="Folder name to save the generated plots."
 )
 # Input dataset paths
@@ -271,14 +250,9 @@
     "--cycle_def",
     default="complete",
     type=str,
-<<<<<<< HEAD
-    help="Train cycle definition. It can be: 'parametric', 'non-parametric', 'complete', 'only-non-parametric' and 'only-parametric'.")
+    help="Train cycle definition. It can be: 'parametric', 'non-parametric', 'complete', 'only-non-parametric' and 'only-parametric'."
+)
 # Evaluation flags
-=======
-    help="Train cycle definition. It can be: 'parametric', 'non-parametric', 'complete', 'only-non-parametric' and 'only-parametric'."
-)
-## Evaluation flags
->>>>>>> 899a6e36
 # Saving paths
 @click.option(
     "--model_eval",
@@ -315,10 +289,6 @@
     "--eval_batch_size",
     default=16,
     type=int,
-<<<<<<< HEAD
-    help="Batch size to use for the evaluation.")
-# Specific parameters
-=======
     help="Batch size to use for the evaluation."
 )
 @click.option(
@@ -333,20 +303,14 @@
     type=bool,
     help="Save RMS error for each super resolved PSF in the test dataset in addition to the mean across the FOV."
 )
-## Specific parameters
->>>>>>> 899a6e36
+# Specific parameters
 @click.option(
     "--l2_param",
     default=0.,
     type=float,
-<<<<<<< HEAD
-    help="Parameter for the l2 loss of the OPD.")
+    help="Parameter for the l2 loss of the OPD."
+)
 # Plot parameters
-=======
-    help="Parameter for the l2 loss of the OPD."
-)
-## Plot parameters
->>>>>>> 899a6e36
 @click.option(
     "--base_id_name",
     default="-coherent_euclid_",
@@ -365,9 +329,6 @@
     default=[200, 500],
     multiple=True,
     type=int,
-<<<<<<< HEAD
-    help="Plot parameter. Training star number of the different models evaluated. Needs to correspond with the `suffix_id_name`.")
-=======
     help="Plot parameter. Training star number of the different models evaluated. Needs to correspond with the `suffix_id_name`."
 )
 # Feature: SED interp
@@ -396,9 +357,6 @@
     type=bool,
     help="Project NP DD features onto parametric model."
 )
-
-
->>>>>>> 899a6e36
 def main(**args):
     print(args)
     make_wfpsf_file_struct()
