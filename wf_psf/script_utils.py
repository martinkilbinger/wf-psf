# Import packages
import sys
import numpy as np
import time
import tensorflow as tf
import tensorflow_addons as tfa

import wf_psf.SimPSFToolkit as SimPSFToolkit
import wf_psf.utils as wf_utils
import wf_psf.tf_mccd_psf_field as tf_mccd_psf_field
import wf_psf.tf_psf_field as tf_psf_field
import wf_psf.metrics as wf_metrics
import wf_psf.train_utils as wf_train_utils

try:
    import matplotlib.pyplot as plt
    import matplotlib as mpl
    import matplotlib.ticker as mtick
    import seaborn as sns
except:
    print('\nProblem importing plotting packages: matplotlib and seaborn.\n')


def train_model(**args):
    r""" Train the PSF model.

    For parameters check the training script click help.

    """
    # Start measuring elapsed time
    starting_time = time.time()

    # Define model run id
    run_id_name = args['model'] + args['id_name']

    # Define paths -> move to io
    log_save_file = args['base_path'] + args['log_folder']
    model_save_file = args['base_path'] + args['model_folder']
    optim_hist_file = args['base_path'] + args['optim_hist_folder']
    saving_optim_hist = dict()

    # Save output prints to logfile
    old_stdout = sys.stdout
    log_file = open(log_save_file + run_id_name + '_output.log', 'w')
    sys.stdout = log_file
    print('Starting the log file.')

    # Print GPU and tensorflow info
    device_name = tf.test.gpu_device_name()
    print('Found GPU at: {}'.format(device_name))
    print('tf_version: ' + str(tf.__version__))

    # Prepare the inputs
    # Generate Zernike maps
    zernikes = wf_utils.zernike_generator(
        n_zernikes=args['n_zernikes'], wfe_dim=args['pupil_diameter']
    )
    # Now as cubes
    np_zernike_cube = np.zeros(
        (len(zernikes), zernikes[0].shape[0], zernikes[0].shape[1]))
    for it in range(len(zernikes)):
        np_zernike_cube[it, :, :] = zernikes[it]
    np_zernike_cube[np.isnan(np_zernike_cube)] = 0
    tf_zernike_cube = tf.convert_to_tensor(np_zernike_cube, dtype=tf.float32)
    print('Zernike cube:')
    print(tf_zernike_cube.shape)

    # Load the dictionaries
    train_dataset = np.load(
        args['dataset_folder'] + args['train_dataset_file'], allow_pickle=True
    )[()]
    # train_stars = train_dataset['stars']
    # noisy_train_stars = train_dataset['noisy_stars']
    # train_pos = train_dataset['positions']
    train_SEDs = train_dataset['SEDs']
    # train_zernike_coef = train_dataset['zernike_coef']
    # train_C_poly = train_dataset['C_poly']
    train_parameters = train_dataset['parameters']

    test_dataset = np.load(
        args['dataset_folder'] + args['test_dataset_file'], allow_pickle=True
    )[()]
    # test_stars = test_dataset['stars']
    # test_pos = test_dataset['positions']
    test_SEDs = test_dataset['SEDs']
    # test_zernike_coef = test_dataset['zernike_coef']

    # Convert to tensor
    tf_noisy_train_stars = tf.convert_to_tensor(
        train_dataset['noisy_stars'], dtype=tf.float32)
    # tf_train_stars = tf.convert_to_tensor(train_dataset['stars'], dtype=tf.float32)
    tf_train_pos = tf.convert_to_tensor(
        train_dataset['positions'], dtype=tf.float32)
    tf_test_stars = tf.convert_to_tensor(
        test_dataset['stars'], dtype=tf.float32)
    tf_test_pos = tf.convert_to_tensor(
        test_dataset['positions'], dtype=tf.float32)

    if args['model'] == 'poly_physical':
        # Concatenate the Zernike and the positions from train and test datasets
<<<<<<< HEAD
        all_pos = np.concatenate(
            (train_dataset['positions'], test_dataset['positions']), axis=0)
        all_zernike_prior = np.concatenate(
            (train_dataset['zernike_prior'], test_dataset['zernike_prior']),
            axis=0
        )
        # Convert to tensor
        tf_pos_all = tf.convert_to_tensor(all_pos, dtype=tf.float32)
        tf_zernike_prior_all = tf.convert_to_tensor(
            all_zernike_prior, dtype=tf.float32)
=======
        all_pos = np.concatenate((train_dataset['positions'], test_dataset['positions']), axis=0)
        all_zernike_prior = np.concatenate(
            (train_dataset['zernike_prior'], test_dataset['zernike_prior']), axis=0
        )
        # Convert to tensor
        tf_pos_all = tf.convert_to_tensor(all_pos, dtype=tf.float32)
        tf_zernike_prior_all = tf.convert_to_tensor(all_zernike_prior, dtype=tf.float32)
>>>>>>> 899a6e36

    print('Dataset parameters:')
    print(train_parameters)

<<<<<<< HEAD
    # Generate initializations
=======
    # New interp features backwards compatibility
    if 'interp_pts_per_bin' not in args:
        args['interp_pts_per_bin'] = 0
        args['extrapolate'] = True
        args['sed_interp_kind'] = 'linear'

    ## Generate initializations
>>>>>>> 899a6e36
    # Prepare np input
    simPSF_np = SimPSFToolkit(
        zernikes,
        max_order=args['n_zernikes'],
        pupil_diameter=args['pupil_diameter'],
        output_dim=args['output_dim'],
        oversampling_rate=args['oversampling_rate'],
        output_Q=args['output_q'],
        interp_pts_per_bin=args['interp_pts_per_bin'],
        extrapolate=args['extrapolate'],
        SED_interp_kind=args['sed_interp_kind'],
        SED_sigma=args['sed_sigma']
    )
    simPSF_np.gen_random_Z_coeffs(max_order=args['n_zernikes'])
    z_coeffs = simPSF_np.normalize_zernikes(
        simPSF_np.get_z_coeffs(), simPSF_np.max_wfe_rms)
    simPSF_np.set_z_coeffs(z_coeffs)
    simPSF_np.generate_mono_PSF(lambda_obs=0.7, regen_sample=False)
    # Obscurations
    obscurations = simPSF_np.generate_pupil_obscurations(
        N_pix=args['pupil_diameter'], N_filter=2)
    tf_obscurations = tf.convert_to_tensor(obscurations, dtype=tf.complex64)
    # Initialize the SED data list
    packed_SED_data = [
        wf_utils.generate_packed_elems(
            _sed, simPSF_np, n_bins=args['n_bins_lda'])
        for _sed in train_SEDs
    ]

    # Prepare the inputs for the training
    tf_packed_SED_data = tf.convert_to_tensor(
        packed_SED_data, dtype=tf.float32)
    tf_packed_SED_data = tf.transpose(tf_packed_SED_data, perm=[0, 2, 1])

    inputs = [tf_train_pos, tf_packed_SED_data]

    # Select the observed stars (noisy or noiseless)
    outputs = tf_noisy_train_stars
    # outputs = tf_train_stars

    # Prepare validation data inputs
    val_SEDs = test_SEDs
    tf_val_pos = tf_test_pos
    tf_val_stars = tf_test_stars

    # Initialize the SED data list
    val_packed_SED_data = [
        wf_utils.generate_packed_elems(
            _sed, simPSF_np, n_bins=args['n_bins_lda'])
        for _sed in val_SEDs
    ]

    # Prepare the inputs for the validation
    tf_val_packed_SED_data = tf.convert_to_tensor(
        val_packed_SED_data, dtype=tf.float32)
    tf_val_packed_SED_data = tf.transpose(
        tf_val_packed_SED_data, perm=[0, 2, 1])

    # Prepare input validation tuple
    val_x_inputs = [tf_val_pos, tf_val_packed_SED_data]
    val_y_inputs = tf_val_stars
    val_data = (val_x_inputs, val_y_inputs)

    # Select the model
    if args['model'] == 'mccd' or args['model'] == 'graph':
        poly_dic, graph_dic = tf_mccd_psf_field.build_mccd_spatial_dic_v2(
            obs_stars=outputs.numpy(),
            obs_pos=tf_train_pos.numpy(),
            x_lims=args['x_lims'],
            y_lims=args['y_lims'],
            d_max=args['d_max_nonparam'],
            graph_features=args['graph_features']
        )
        spatial_dic = [poly_dic, graph_dic]

        if args['model'] == 'mccd':
            # Initialize the WaveDiff-polygraph model
            tf_semiparam_field = tf_mccd_psf_field.TF_SP_MCCD_field(
                zernike_maps=tf_zernike_cube,
                obscurations=tf_obscurations,
                batch_size=args['batch_size'],
                obs_pos=tf_train_pos,
                spatial_dic=spatial_dic,
                output_Q=args['output_q'],
                l2_param=args['l2_param'],
                d_max_nonparam=args['d_max_nonparam'],
                graph_features=args['graph_features'],
                l1_rate=args['l1_rate'],
                output_dim=args['output_dim'],
                n_zernikes=args['n_zernikes'],
                d_max=args['d_max'],
                x_lims=args['x_lims'],
                y_lims=args['y_lims']
            )

        elif args['model'] == 'graph':
            # Initialize the WaveDiff-graph model
            tf_semiparam_field = tf_mccd_psf_field.TF_SP_graph_field(
                zernike_maps=tf_zernike_cube,
                obscurations=tf_obscurations,
                batch_size=args['batch_size'],
                obs_pos=tf_train_pos,
                spatial_dic=spatial_dic,
                output_Q=args['output_q'],
                l2_param=args['l2_param'],
                graph_features=args['graph_features'],
                l1_rate=args['l1_rate'],
                output_dim=args['output_dim'],
                n_zernikes=args['n_zernikes'],
                d_max=args['d_max'],
                x_lims=args['x_lims'],
                y_lims=args['y_lims']
            )

    elif args['model'] == 'poly':
        # Initialize the WaveDiff-original model
        tf_semiparam_field = tf_psf_field.TF_SemiParam_field(
            zernike_maps=tf_zernike_cube,
            obscurations=tf_obscurations,
            batch_size=args['batch_size'],
            output_Q=args['output_q'],
            d_max_nonparam=args['d_max_nonparam'],
            l2_param=args['l2_param'],
            output_dim=args['output_dim'],
            n_zernikes=args['n_zernikes'],
            d_max=args['d_max'],
            x_lims=args['x_lims'],
            y_lims=args['y_lims']
        )

    elif args['model'] == 'param':
        # Initialize the Zernike-X model
        tf_semiparam_field = tf_psf_field.TF_PSF_field_model(
            zernike_maps=tf_zernike_cube,
            obscurations=tf_obscurations,
            batch_size=args['batch_size'],
            output_Q=args['output_q'],
            l2_param=args['l2_param'],
            output_dim=args['output_dim'],
            n_zernikes=args['n_zernikes'],
            d_max=args['d_max'],
            x_lims=args['x_lims'],
            y_lims=args['y_lims']
        )

    elif args['model'] == 'poly_physical':
        # Initialize the model
        tf_semiparam_field = tf_psf_field.TF_physical_poly_field(
            zernike_maps=tf_zernike_cube,
            obscurations=tf_obscurations,
            batch_size=args['batch_size'],
            obs_pos=tf_pos_all,
            zks_prior=tf_zernike_prior_all,
            output_Q=args['output_q'],
            d_max_nonparam=args['d_max_nonparam'],
            l2_param=args['l2_param'],
            output_dim=args['output_dim'],
            n_zks_param=args['n_zernikes'],
            d_max=args['d_max'],
            x_lims=args['x_lims'],
            y_lims=args['y_lims']
        )

    # Backwards compatibility with older versions of train_eval_plot_click.py
    if 'project_dd_features' not in args:
        args['project_dd_features'] = False
    if 'project_last_cycle' not in args:
        args['project_last_cycle'] = False
    if 'reset_dd_features' not in args:
        args['reset_dd_features'] = False
    if 'pretrained_model' not in args:
        args['pretrained_model'] = None

    # Load pretrained model
    if args['model'] == 'poly' and args['pretrained_model'] is not None:
        tf_semiparam_field.load_weights(args['pretrained_model'])
        print('Model loaded.')
        tf_semiparam_field.project_DD_features(tf_zernike_cube)
        print('DD features projected over parametric model')

    # If reset_dd_features is true we project the DD features onto the param model and reset them.
    if args['model'] == 'poly' and args['reset_dd_features'
                                       ] and args['cycle_def'] != 'only-parametric':
        tf_semiparam_field.tf_np_poly_opd.init_vars()
        print('DD features reseted to random initialisation.')

    # # Model Training
    # Prepare the saving callback
    # Prepare to save the model as a callback
    filepath_chkp_callback = args['chkp_save_path'] + \
        'chkp_callback_' + run_id_name + '_cycle1'
    model_chkp_callback = tf.keras.callbacks.ModelCheckpoint(
        filepath_chkp_callback,
        monitor='mean_squared_error',
        verbose=1,
        save_best_only=True,
        save_weights_only=True,
        mode='min',
        save_freq='epoch',
        options=None
    )

    # Prepare the optimisers
    param_optim = tfa.optimizers.RectifiedAdam(
        learning_rate=args['l_rate_param'][0])
    non_param_optim = tfa.optimizers.RectifiedAdam(
        learning_rate=args['l_rate_non_param'][0])

    print('Starting cycle 1..')
    start_cycle1 = time.time()

    if args['model'] == 'param':
        tf_semiparam_field, hist_param = wf_train_utils.param_train_cycle(
            tf_semiparam_field,
            inputs=inputs,
            outputs=outputs,
            val_data=val_data,
            batch_size=args['batch_size'],
            l_rate=args['l_rate_param'][0],
            n_epochs=args['n_epochs_param'][0],
            param_optim=param_optim,
            param_loss=None,
            param_metrics=None,
            param_callback=None,
            general_callback=[model_chkp_callback],
            use_sample_weights=args['use_sample_weights'],
            verbose=2
        )

    else:
        tf_semiparam_field, hist_param, hist_non_param = wf_train_utils.general_train_cycle(
            tf_semiparam_field,
            inputs=inputs,
            outputs=outputs,
            val_data=val_data,
            batch_size=args['batch_size'],
            l_rate_param=args['l_rate_param'][0],
            l_rate_non_param=args['l_rate_non_param'][0],
            n_epochs_param=args['n_epochs_param'][0],
            n_epochs_non_param=args['n_epochs_non_param'][0],
            param_optim=param_optim,
            non_param_optim=non_param_optim,
            param_loss=None,
            non_param_loss=None,
            param_metrics=None,
            non_param_metrics=None,
            param_callback=None,
            non_param_callback=None,
            general_callback=[model_chkp_callback],
            first_run=True,
            cycle_def=args['cycle_def'],
            use_sample_weights=args['use_sample_weights'],
            verbose=2
        )

    # Backwards compatibility with click scripts older than the projected learning feature
    if 'save_all_cycles' not in args:
        args['save_all_cycles'] = False

    # Save weights
    if args['save_all_cycles']:
        tf_semiparam_field.save_weights(
            model_save_file + 'chkp_' + run_id_name + '_cycle1')

    end_cycle1 = time.time()
    print('Cycle1 elapsed time: %f' % (end_cycle1 - start_cycle1))

    # Save optimisation history in the saving dict
    if hist_param is not None:
        saving_optim_hist['param_cycle1'] = hist_param.history
    if args['model'] != 'param' and hist_non_param is not None:
        saving_optim_hist['nonparam_cycle1'] = hist_non_param.history

    # Perform all the necessary cycles
    current_cycle = 1

    while args['total_cycles'] > current_cycle:
        current_cycle += 1

        # If projected learning is enabled project DD_features.
        if args['project_dd_features'] and args['model'] == 'poly':
            tf_semiparam_field.project_DD_features(tf_zernike_cube)
            print('Project non-param DD features onto param model: done!')
            if args['reset_dd_features']:
                tf_semiparam_field.tf_np_poly_opd.init_vars()
                print('DD features reseted to random initialisation.')

        # Prepare to save the model as a callback
<<<<<<< HEAD
        filepath_chkp_callback = args['chkp_save_path'] + \
            'chkp_callback_' + run_id_name + '_cycle' + str(current_cycle)
=======
        filepath_chkp_callback = args[
            'chkp_save_path'] + 'chkp_callback_' + run_id_name + '_cycle' + str(current_cycle)
>>>>>>> 899a6e36
        model_chkp_callback = tf.keras.callbacks.ModelCheckpoint(
            filepath_chkp_callback,
            monitor='mean_squared_error',
            verbose=1,
            save_best_only=True,
            save_weights_only=True,
            mode='min',
            save_freq='epoch',
            options=None
        )

        # Prepare the optimisers
        param_optim = tfa.optimizers.RectifiedAdam(
<<<<<<< HEAD
            learning_rate=args['l_rate_param'][current_cycle-1])
        non_param_optim = tfa.optimizers.RectifiedAdam(
            learning_rate=args['l_rate_non_param'][current_cycle-1])
=======
            learning_rate=args['l_rate_param'][current_cycle - 1]
        )
        non_param_optim = tfa.optimizers.RectifiedAdam(
            learning_rate=args['l_rate_non_param'][current_cycle - 1]
        )
>>>>>>> 899a6e36

        print('Starting cycle {}..'.format(current_cycle))
        start_cycle = time.time()

        # Compute the next cycle
        if args['model'] == 'param':
            tf_semiparam_field, hist_param_2 = wf_train_utils.param_train_cycle(
                tf_semiparam_field,
                inputs=inputs,
                outputs=outputs,
                val_data=val_data,
                batch_size=args['batch_size'],
                l_rate=args['l_rate_param'][current_cycle - 1],
                n_epochs=args['n_epochs_param'][current_cycle - 1],
                param_optim=param_optim,
                param_loss=None,
                param_metrics=None,
                param_callback=None,
                general_callback=[model_chkp_callback],
                use_sample_weights=args['use_sample_weights'],
                verbose=2
            )
        else:
            # Compute the next cycle
            tf_semiparam_field, hist_param_2, hist_non_param_2 = wf_train_utils.general_train_cycle(
                tf_semiparam_field,
                inputs=inputs,
                outputs=outputs,
                val_data=val_data,
                batch_size=args['batch_size'],
                l_rate_param=args['l_rate_param'][current_cycle - 1],
                l_rate_non_param=args['l_rate_non_param'][current_cycle - 1],
                n_epochs_param=args['n_epochs_param'][current_cycle - 1],
                n_epochs_non_param=args['n_epochs_non_param'][current_cycle - 1],
                param_optim=param_optim,
                non_param_optim=non_param_optim,
                param_loss=None,
                non_param_loss=None,
                param_metrics=None,
                non_param_metrics=None,
                param_callback=None,
                non_param_callback=None,
                general_callback=[model_chkp_callback],
                first_run=False,
                cycle_def=args['cycle_def'],
                use_sample_weights=args['use_sample_weights'],
                verbose=2
            )

        # Save the weights at the end of the second cycle
        if args['save_all_cycles']:
            tf_semiparam_field.save_weights(
<<<<<<< HEAD
                model_save_file + 'chkp_' + run_id_name + '_cycle' + str(current_cycle))

        end_cycle = time.time()
        print('Cycle{} elapsed time: {}'.format(
            current_cycle, end_cycle - start_cycle))
=======
                model_save_file + 'chkp_' + run_id_name + '_cycle' + str(current_cycle)
            )

        end_cycle = time.time()
        print('Cycle{} elapsed time: {}'.format(current_cycle, end_cycle - start_cycle))
>>>>>>> 899a6e36

        # Save optimisation history in the saving dict
        if hist_param_2 is not None:
            saving_optim_hist['param_cycle{}'.format(
                current_cycle)] = hist_param_2.history
        if args['model'] != 'param' and hist_non_param_2 is not None:
            saving_optim_hist['nonparam_cycle{}'.format(
                current_cycle)] = hist_non_param_2.history

    # Save last cycle if no cycles were saved
    if not args['save_all_cycles']:
        tf_semiparam_field.save_weights(
<<<<<<< HEAD
            model_save_file + 'chkp_' + run_id_name + '_cycle' + str(current_cycle))
=======
            model_save_file + 'chkp_' + run_id_name + '_cycle' + str(current_cycle)
        )
>>>>>>> 899a6e36

    # Save optimisation history dictionary
    np.save(optim_hist_file + 'optim_hist_' +
            run_id_name + '.npy', saving_optim_hist)

    # Print final time
    final_time = time.time()
    print('\nTotal elapsed time: %f' % (final_time - starting_time))

    # Close log file
    print('\n Good bye..')
    sys.stdout = old_stdout
    log_file.close()


def evaluate_model(**args):
    r""" Evaluate the trained model.

    For parameters check the training script click help.

    """
    # Start measuring elapsed time
    starting_time = time.time()

    # Define model run id
    run_id_name = args['model'] + args['id_name']
    # Define paths
    log_save_file = args['base_path'] + args['log_folder']

    # Define saved model to use
    if args['saved_model_type'] == 'checkpoint':
        weights_paths = args['chkp_save_path'] + 'chkp_callback_' + run_id_name + '_' + args[
            'saved_cycle']

    elif args['saved_model_type'] == 'final':
        model_save_file = args['base_path'] + args['model_folder']
        weights_paths = model_save_file + 'chkp_' + \
            run_id_name + '_' + args['saved_cycle']

    elif args['saved_model_type'] == 'external':
        weights_paths = args['chkp_save_path']

    # Save output prints to logfile
    old_stdout = sys.stdout
    log_file = open(log_save_file + run_id_name + '-metrics_output.log', 'w')
    sys.stdout = log_file
    print('Starting the log file.')

<<<<<<< HEAD
    # Check GPU and tensorflow version
    device_name = tf.test.gpu_device_name()
    print('Found GPU at: {}'.format(device_name))
    print('tf_version: ' + str(tf.__version__))

    # Load datasets
    train_dataset = np.load(
        args['dataset_folder'] + args['train_dataset_file'], allow_pickle=True
    )[()]
    # train_stars = train_dataset['stars']
    # noisy_train_stars = train_dataset['noisy_stars']
    # train_pos = train_dataset['positions']
    train_SEDs = train_dataset['SEDs']
    # train_zernike_coef = train_dataset['zernike_coef']
    train_C_poly = train_dataset['C_poly']
    train_parameters = train_dataset['parameters']

    test_dataset = np.load(
        args['dataset_folder'] + args['test_dataset_file'], allow_pickle=True
    )[()]
    # test_stars = test_dataset['stars']
    # test_pos = test_dataset['positions']
    test_SEDs = test_dataset['SEDs']
    # test_zernike_coef = test_dataset['zernike_coef']
    # ground truth d_max (spatial polynomial max order)
    d_max_gt = test_dataset['parameters']['d_max']

    # Convert to tensor
    tf_noisy_train_stars = tf.convert_to_tensor(
        train_dataset['noisy_stars'], dtype=tf.float32)
    tf_train_pos = tf.convert_to_tensor(
        train_dataset['positions'], dtype=tf.float32)
    tf_test_pos = tf.convert_to_tensor(
        test_dataset['positions'], dtype=tf.float32)

    if args['model'] == 'poly_physical':
        # Concatenate the Zernike and the positions from train and test datasets
        all_zernike_prior = np.concatenate(
            (train_dataset['zernike_prior'], test_dataset['zernike_prior']),
            axis=0
        )
        all_pos = np.concatenate(
            (train_dataset['positions'], test_dataset['positions']), axis=0)
        # Convert to tensor
        tf_zernike_prior_all = tf.convert_to_tensor(
            all_zernike_prior, dtype=tf.float32)
        tf_pos_all = tf.convert_to_tensor(all_pos, dtype=tf.float32)

    if args['model_eval'] == 'physical':
        # Concatenate both datasets
        all_zernike_GT = np.concatenate(
            (train_dataset['zernike_GT'], test_dataset['zernike_GT']),
            axis=0
        )
        all_pos = np.concatenate(
            (train_dataset['positions'], test_dataset['positions']), axis=0)
        # Convert to tensor
        tf_zernike_GT_all = tf.convert_to_tensor(
            all_zernike_GT, dtype=tf.float32)
        tf_pos_all = tf.convert_to_tensor(all_pos, dtype=tf.float32)

    print('Dataset parameters:')
    print(train_parameters)

    # Prepare models
    # Generate Zernike maps
    zernikes = wf_utils.zernike_generator(
        n_zernikes=args['n_zernikes'], wfe_dim=args['pupil_diameter']
    )
    # Now as cubes
    np_zernike_cube = np.zeros(
        (len(zernikes), zernikes[0].shape[0], zernikes[0].shape[1]))

    for it in range(len(zernikes)):
        np_zernike_cube[it, :, :] = zernikes[it]

    np_zernike_cube[np.isnan(np_zernike_cube)] = 0
    tf_zernike_cube = tf.convert_to_tensor(np_zernike_cube, dtype=tf.float32)

    # Prepare np input
    simPSF_np = SimPSFToolkit(
        zernikes,
        max_order=args['n_zernikes'],
        pupil_diameter=args['pupil_diameter'],
        output_dim=args['output_dim'],
        oversampling_rate=args['oversampling_rate'],
        output_Q=args['output_q']
    )
    simPSF_np.gen_random_Z_coeffs(max_order=args['n_zernikes'])
    z_coeffs = simPSF_np.normalize_zernikes(
        simPSF_np.get_z_coeffs(), simPSF_np.max_wfe_rms)
    simPSF_np.set_z_coeffs(z_coeffs)
    simPSF_np.generate_mono_PSF(lambda_obs=0.7, regen_sample=False)

    # Obscurations
    obscurations = simPSF_np.generate_pupil_obscurations(
        N_pix=args['pupil_diameter'], N_filter=2)
    tf_obscurations = tf.convert_to_tensor(obscurations, dtype=tf.complex64)
=======
    try:
        ## Check GPU and tensorflow version
        device_name = tf.test.gpu_device_name()
        print('Found GPU at: {}'.format(device_name))
        print('tf_version: ' + str(tf.__version__))

        ## Load datasets
        train_dataset = np.load(
            args['dataset_folder'] + args['train_dataset_file'], allow_pickle=True
        )[()]
        # train_stars = train_dataset['stars']
        # noisy_train_stars = train_dataset['noisy_stars']
        # train_pos = train_dataset['positions']
        train_SEDs = train_dataset['SEDs']
        # train_zernike_coef = train_dataset['zernike_coef']
        train_C_poly = train_dataset['C_poly']
        train_parameters = train_dataset['parameters']

        test_dataset = np.load(
            args['dataset_folder'] + args['test_dataset_file'], allow_pickle=True
        )[()]
        # test_stars = test_dataset['stars']
        # test_pos = test_dataset['positions']
        test_SEDs = test_dataset['SEDs']
        # test_zernike_coef = test_dataset['zernike_coef']
        # ground truth d_max (spatial polynomial max order)
        if args['model_eval'] == 'poly':
            d_max_gt = test_dataset['parameters']['d_max']

        # Convert to tensor
        tf_noisy_train_stars = tf.convert_to_tensor(train_dataset['noisy_stars'], dtype=tf.float32)
        tf_train_pos = tf.convert_to_tensor(train_dataset['positions'], dtype=tf.float32)
        tf_test_pos = tf.convert_to_tensor(test_dataset['positions'], dtype=tf.float32)

        if args['model'] == 'poly_physical':
            # Concatenate the Zernike and the positions from train and test datasets
            all_zernike_prior = np.concatenate(
                (train_dataset['zernike_prior'], test_dataset['zernike_prior']), axis=0
            )
            all_pos = np.concatenate((train_dataset['positions'], test_dataset['positions']), axis=0)
            # Convert to tensor
            tf_zernike_prior_all = tf.convert_to_tensor(all_zernike_prior, dtype=tf.float32)
            tf_pos_all = tf.convert_to_tensor(all_pos, dtype=tf.float32)

        if args['model_eval'] == 'physical':
            # Concatenate both datasets
            all_zernike_GT = np.concatenate(
                (train_dataset['zernike_GT'], test_dataset['zernike_GT']),
                axis=0
            )
            all_pos = np.concatenate((train_dataset['positions'], test_dataset['positions']), axis=0)
            # Convert to tensor
            tf_zernike_GT_all = tf.convert_to_tensor(all_zernike_GT, dtype=tf.float32)
            tf_pos_all = tf.convert_to_tensor(all_pos, dtype=tf.float32)
>>>>>>> 899a6e36

        print('Dataset parameters:')
        print(train_parameters)

<<<<<<< HEAD
    # Create the model
    # Select the model
    if args['model'] == 'mccd' or args['model'] == 'graph':
        poly_dic, graph_dic = tf_mccd_psf_field.build_mccd_spatial_dic_v2(
            obs_stars=outputs.numpy(),
            obs_pos=tf_train_pos.numpy(),
            x_lims=args['x_lims'],
            y_lims=args['y_lims'],
            d_max=args['d_max_nonparam'],
            graph_features=args['graph_features']
=======
        ## Prepare models
        # Generate Zernike maps
        zernikes = wf_utils.zernike_generator(
            n_zernikes=args['n_zernikes'], wfe_dim=args['pupil_diameter']
>>>>>>> 899a6e36
        )
        # Now as cubes
        np_zernike_cube = np.zeros((len(zernikes), zernikes[0].shape[0], zernikes[0].shape[1]))

        for it in range(len(zernikes)):
            np_zernike_cube[it, :, :] = zernikes[it]

        np_zernike_cube[np.isnan(np_zernike_cube)] = 0
        tf_zernike_cube = tf.convert_to_tensor(np_zernike_cube, dtype=tf.float32)

        # New interp features backwards compatibility
        if 'interp_pts_per_bin' not in args:
            args['interp_pts_per_bin'] = 0
            args['extrapolate'] = True
            args['sed_interp_kind'] = 'linear'

        # Prepare np input
        simPSF_np = SimPSFToolkit(
            zernikes,
            max_order=args['n_zernikes'],
            pupil_diameter=args['pupil_diameter'],
            output_dim=args['output_dim'],
            oversampling_rate=args['oversampling_rate'],
            output_Q=args['output_q'],
            interp_pts_per_bin=args['interp_pts_per_bin'],
            extrapolate=args['extrapolate'],
            SED_interp_kind=args['sed_interp_kind'],
            SED_sigma=args['sed_sigma']
        )
        simPSF_np.gen_random_Z_coeffs(max_order=args['n_zernikes'])
        z_coeffs = simPSF_np.normalize_zernikes(simPSF_np.get_z_coeffs(), simPSF_np.max_wfe_rms)
        simPSF_np.set_z_coeffs(z_coeffs)
        simPSF_np.generate_mono_PSF(lambda_obs=0.7, regen_sample=False)

        # Obscurations
        obscurations = simPSF_np.generate_pupil_obscurations(N_pix=args['pupil_diameter'], N_filter=2)
        tf_obscurations = tf.convert_to_tensor(obscurations, dtype=tf.complex64)

        # Outputs (needed for the MCCD model)
        outputs = tf_noisy_train_stars

        ## Create the model
        ## Select the model
        if args['model'] == 'mccd' or args['model'] == 'graph':
            poly_dic, graph_dic = tf_mccd_psf_field.build_mccd_spatial_dic_v2(
                obs_stars=outputs.numpy(),
                obs_pos=tf_train_pos.numpy(),
                x_lims=args['x_lims'],
                y_lims=args['y_lims'],
                d_max=args['d_max_nonparam'],
                graph_features=args['graph_features']
            )
            spatial_dic = [poly_dic, graph_dic]

            if args['model'] == 'mccd':
                # Initialize the model
                tf_semiparam_field = tf_mccd_psf_field.TF_SP_MCCD_field(
                    zernike_maps=tf_zernike_cube,
                    obscurations=tf_obscurations,
                    batch_size=args['batch_size'],
                    obs_pos=tf_train_pos,
                    spatial_dic=spatial_dic,
                    output_Q=args['output_q'],
                    l2_param=args['l2_param'],
                    d_max_nonparam=args['d_max_nonparam'],
                    graph_features=args['graph_features'],
                    l1_rate=args['l1_rate'],
                    output_dim=args['output_dim'],
                    n_zernikes=args['n_zernikes'],
                    d_max=args['d_max'],
                    x_lims=args['x_lims'],
                    y_lims=args['y_lims']
                )

            elif args['model'] == 'graph':
                # Initialize the model
                tf_semiparam_field = tf_mccd_psf_field.TF_SP_graph_field(
                    zernike_maps=tf_zernike_cube,
                    obscurations=tf_obscurations,
                    batch_size=args['batch_size'],
                    obs_pos=tf_train_pos,
                    spatial_dic=spatial_dic,
                    output_Q=args['output_q'],
                    l2_param=args['l2_param'],
                    graph_features=args['graph_features'],
                    l1_rate=args['l1_rate'],
                    output_dim=args['output_dim'],
                    n_zernikes=args['n_zernikes'],
                    d_max=args['d_max'],
                    x_lims=args['x_lims'],
                    y_lims=args['y_lims']
                )

        elif args['model'] == 'poly':
            # Initialize the model
            tf_semiparam_field = tf_psf_field.TF_SemiParam_field(
                zernike_maps=tf_zernike_cube,
                obscurations=tf_obscurations,
                batch_size=args['batch_size'],
                output_Q=args['output_q'],
                d_max_nonparam=args['d_max_nonparam'],
                l2_param=args['l2_param'],
                output_dim=args['output_dim'],
                n_zernikes=args['n_zernikes'],
                d_max=args['d_max'],
                x_lims=args['x_lims'],
                y_lims=args['y_lims']
            )

        elif args['model'] == 'param':
            # Initialize the model
            tf_semiparam_field = tf_psf_field.TF_PSF_field_model(
                zernike_maps=tf_zernike_cube,
                obscurations=tf_obscurations,
                batch_size=args['batch_size'],
                output_Q=args['output_q'],
                l2_param=args['l2_param'],
                output_dim=args['output_dim'],
                n_zernikes=args['n_zernikes'],
                d_max=args['d_max'],
                x_lims=args['x_lims'],
                y_lims=args['y_lims']
            )

        elif args['model'] == 'poly_physical':
            # Initialize the model
            tf_semiparam_field = tf_psf_field.TF_physical_poly_field(
                zernike_maps=tf_zernike_cube,
                obscurations=tf_obscurations,
                batch_size=args['batch_size'],
                obs_pos=tf_pos_all,
                zks_prior=tf_zernike_prior_all,
                output_Q=args['output_q'],
                d_max_nonparam=args['d_max_nonparam'],
                l2_param=args['l2_param'],
                output_dim=args['output_dim'],
                n_zks_param=args['n_zernikes'],
                d_max=args['d_max'],
                x_lims=args['x_lims'],
                y_lims=args['y_lims'],
                interpolation_type=args['interpolation_type'],
            )

        ## Load the model's weights
        tf_semiparam_field.load_weights(weights_paths)

        # If eval_only_param is true we put non param model to zero.
        if 'eval_only_param' not in args:
            args['eval_only_param'] = False
        elif args['eval_only_param']:
            if args['project_dd_features']:
                tf_semiparam_field.project_DD_features(tf_zernike_cube)
            tf_semiparam_field.set_zero_nonparam()

        ## Prepare ground truth model
        # Generate Zernike maps
        zernikes = wf_utils.zernike_generator(
            n_zernikes=args['gt_n_zernikes'], wfe_dim=args['pupil_diameter']
        )
        # Now as cubes
        np_zernike_cube = np.zeros((len(zernikes), zernikes[0].shape[0], zernikes[0].shape[1]))
        for it in range(len(zernikes)):
            np_zernike_cube[it, :, :] = zernikes[it]

<<<<<<< HEAD
    # Load the model's weights
    tf_semiparam_field.load_weights(weights_paths)

    # If eval_only_param is true we put non param model to zero.
    if 'eval_only_param' not in args:
        args['eval_only_param'] = False
    elif args['eval_only_param']:
        if args['project_dd_features']:
            tf_semiparam_field.project_DD_features(tf_zernike_cube)
        tf_semiparam_field.set_zero_nonparam()

    # Prepare ground truth model
    # Generate Zernike maps
    zernikes = wf_utils.zernike_generator(
        n_zernikes=args['gt_n_zernikes'], wfe_dim=args['pupil_diameter']
    )
    # Now as cubes
    np_zernike_cube = np.zeros(
        (len(zernikes), zernikes[0].shape[0], zernikes[0].shape[1]))
    for it in range(len(zernikes)):
        np_zernike_cube[it, :, :] = zernikes[it]

    np_zernike_cube[np.isnan(np_zernike_cube)] = 0
    tf_zernike_cube = tf.convert_to_tensor(np_zernike_cube, dtype=tf.float32)

    if args['model_eval'] == 'physical':
        # Initialize the model
        GT_tf_semiparam_field = tf_psf_field.TF_GT_physical_field(
            zernike_maps=tf_zernike_cube,
            obscurations=tf_obscurations,
            batch_size=args['batch_size'],
            obs_pos=tf_pos_all,
            zks_prior=tf_zernike_GT_all,
            output_Q=args['output_q'],
            output_dim=args['output_dim'],
        )
    elif args['model_eval'] == 'poly':
        # Initialize the model
        GT_tf_semiparam_field = tf_psf_field.TF_SemiParam_field(
            zernike_maps=tf_zernike_cube,
            obscurations=tf_obscurations,
            batch_size=args['batch_size'],
            output_Q=args['output_q'],
            d_max_nonparam=args['d_max_nonparam'],
            output_dim=args['output_dim'],
            n_zernikes=args['gt_n_zernikes'],
            # d_max_GT may differ from the current d_max of the parametric model
            # d_max=args['d_max'],
            d_max=d_max_gt,
            x_lims=args['x_lims'],
            y_lims=args['y_lims']
        )
        # For the Ground truth model
        GT_tf_semiparam_field.tf_poly_Z_field.assign_coeff_matrix(train_C_poly)
        _ = GT_tf_semiparam_field.tf_np_poly_opd.alpha_mat.assign(
            np.zeros_like(GT_tf_semiparam_field.tf_np_poly_opd.alpha_mat)
        )

    # Metric evaluation on the test dataset
    print('\n***\nMetric evaluation on the test dataset\n***\n')

    # Polychromatic star reconstructions
    rmse, rel_rmse, std_rmse, std_rel_rmse = wf_metrics.compute_poly_metric(
        tf_semiparam_field=tf_semiparam_field,
        GT_tf_semiparam_field=GT_tf_semiparam_field,
        simPSF_np=simPSF_np,
        tf_pos=tf_test_pos,
        tf_SEDs=test_SEDs,
        n_bins_lda=args['n_bins_lda'],
        batch_size=args['eval_batch_size']
    )

    poly_metric = {
        'rmse': rmse,
        'rel_rmse': rel_rmse,
        'std_rmse': std_rmse,
        'std_rel_rmse': std_rel_rmse
    }

    # Monochromatic star reconstructions
    lambda_list = np.arange(0.55, 0.9, 0.01)  # 10nm separation
    rmse_lda, rel_rmse_lda, std_rmse_lda, std_rel_rmse_lda = wf_metrics.compute_mono_metric(
        tf_semiparam_field=tf_semiparam_field,
        GT_tf_semiparam_field=GT_tf_semiparam_field,
        simPSF_np=simPSF_np,
        tf_pos=tf_test_pos,
        lambda_list=lambda_list
    )

    mono_metric = {
        'rmse_lda': rmse_lda,
        'rel_rmse_lda': rel_rmse_lda,
        'std_rmse_lda': std_rmse_lda,
        'std_rel_rmse_lda': std_rel_rmse_lda
    }

    # OPD metrics
    rmse_opd, rel_rmse_opd, rmse_std_opd, rel_rmse_std_opd = wf_metrics.compute_opd_metrics(
        tf_semiparam_field=tf_semiparam_field,
        GT_tf_semiparam_field=GT_tf_semiparam_field,
        pos=tf_test_pos,
        batch_size=args['eval_batch_size']
    )

    opd_metric = {
        'rmse_opd': rmse_opd,
        'rel_rmse_opd': rel_rmse_opd,
        'rmse_std_opd': rmse_std_opd,
        'rel_rmse_std_opd': rel_rmse_std_opd
    }
=======
        np_zernike_cube[np.isnan(np_zernike_cube)] = 0
        tf_zernike_cube = tf.convert_to_tensor(np_zernike_cube, dtype=tf.float32)

        if args['model_eval'] == 'physical':
            # Initialize the model
            GT_tf_semiparam_field = tf_psf_field.TF_GT_physical_field(
                zernike_maps=tf_zernike_cube,
                obscurations=tf_obscurations,
                batch_size=args['batch_size'],
                obs_pos=tf_pos_all,
                zks_prior=tf_zernike_GT_all,
                output_Q=args['output_q'],
                output_dim=args['output_dim'],
            )
        elif args['model_eval'] == 'poly':
            # Initialize the model
            GT_tf_semiparam_field = tf_psf_field.TF_SemiParam_field(
                zernike_maps=tf_zernike_cube,
                obscurations=tf_obscurations,
                batch_size=args['batch_size'],
                output_Q=args['output_q'],
                d_max_nonparam=args['d_max_nonparam'],
                output_dim=args['output_dim'],
                n_zernikes=args['gt_n_zernikes'],
                # d_max_GT may differ from the current d_max of the parametric model
                # d_max=args['d_max'],
                d_max=d_max_gt,
                x_lims=args['x_lims'],
                y_lims=args['y_lims']
            )
            # For the Ground truth model
            GT_tf_semiparam_field.tf_poly_Z_field.assign_coeff_matrix(train_C_poly)
            GT_tf_semiparam_field.set_zero_nonparam()

        ## Metric evaluation on the test dataset
        print('\n***\nMetric evaluation on the test dataset\n***\n')

        if 'n_bins_gt' not in args:
            args['n_bins_gt'] = args['n_bins_lda']

        # Polychromatic star reconstructions
        print('Computing polychromatic metrics at low resolution.')
        rmse, rel_rmse, std_rmse, std_rel_rmse = wf_metrics.compute_poly_metric(
            tf_semiparam_field=tf_semiparam_field,
            GT_tf_semiparam_field=GT_tf_semiparam_field,
            simPSF_np=simPSF_np,
            tf_pos=tf_test_pos,
            tf_SEDs=test_SEDs,
            n_bins_lda=args['n_bins_lda'],
            n_bins_gt=args['n_bins_gt'],
            batch_size=args['eval_batch_size'],
            dataset_dict=test_dataset,
        )

        poly_metric = {
            'rmse': rmse,
            'rel_rmse': rel_rmse,
            'std_rmse': std_rmse,
            'std_rel_rmse': std_rel_rmse
        }

        # Monochromatic star reconstructions
        if args['eval_mono_metric_rmse'] is True or 'eval_mono_metric_rmse' not in args:
            print('Computing monochromatic metrics.')
            lambda_list = np.arange(0.55, 0.9, 0.01)  # 10nm separation
            rmse_lda, rel_rmse_lda, std_rmse_lda, std_rel_rmse_lda = wf_metrics.compute_mono_metric(
                tf_semiparam_field=tf_semiparam_field,
                GT_tf_semiparam_field=GT_tf_semiparam_field,
                simPSF_np=simPSF_np,
                tf_pos=tf_test_pos,
                lambda_list=lambda_list
            )
>>>>>>> 899a6e36

            mono_metric = {
                'rmse_lda': rmse_lda,
                'rel_rmse_lda': rel_rmse_lda,
                'std_rmse_lda': std_rmse_lda,
                'std_rel_rmse_lda': std_rel_rmse_lda
            }
        else:
            mono_metric = None

        # OPD metrics
        if args['eval_opd_metric_rmse'] is True or 'eval_opd_metric_rmse' not in args:
            print('Computing OPD metrics.')
            rmse_opd, rel_rmse_opd, rmse_std_opd, rel_rmse_std_opd = wf_metrics.compute_opd_metrics(
                tf_semiparam_field=tf_semiparam_field,
                GT_tf_semiparam_field=GT_tf_semiparam_field,
                pos=tf_test_pos,
                batch_size=args['eval_batch_size']
            )

            opd_metric = {
                'rmse_opd': rmse_opd,
                'rel_rmse_opd': rel_rmse_opd,
                'rmse_std_opd': rmse_std_opd,
                'rel_rmse_std_opd': rel_rmse_std_opd
            }
        else:
            opd_metric = None


        # Check if all stars SR pixel RMSE are needed
        if 'opt_stars_rel_pix_rmse' not in args:
            args['opt_stars_rel_pix_rmse'] = False

        # Shape metrics
        print('Computing polychromatic high-resolution metrics and shape metrics.')
        shape_results_dict = wf_metrics.compute_shape_metrics(
            tf_semiparam_field=tf_semiparam_field,
            GT_tf_semiparam_field=GT_tf_semiparam_field,
            simPSF_np=simPSF_np,
            SEDs=test_SEDs,
            tf_pos=tf_test_pos,
            n_bins_lda=args['n_bins_lda'],
            n_bins_gt=args['n_bins_gt'],
            output_Q=1,
            output_dim=64,
            batch_size=args['eval_batch_size'],
            opt_stars_rel_pix_rmse=args['opt_stars_rel_pix_rmse'],
            dataset_dict=test_dataset,
        )

<<<<<<< HEAD
    # Metric evaluation on the train dataset
    print('\n***\nMetric evaluation on the train dataset\n***\n')

    # Polychromatic star reconstructions
    rmse, rel_rmse, std_rmse, std_rel_rmse = wf_metrics.compute_poly_metric(
        tf_semiparam_field=tf_semiparam_field,
        GT_tf_semiparam_field=GT_tf_semiparam_field,
        simPSF_np=simPSF_np,
        tf_pos=tf_train_pos,
        tf_SEDs=train_SEDs,
        n_bins_lda=args['n_bins_lda'],
        batch_size=args['eval_batch_size']
    )
=======
        # Save metrics
        test_metrics = {
            'poly_metric': poly_metric,
            'mono_metric': mono_metric,
            'opd_metric': opd_metric,
            'shape_results_dict': shape_results_dict
        }

        ## Metric evaluation on the train dataset
        print('\n***\nMetric evaluation on the train dataset\n***\n')

        # Polychromatic star reconstructions
        print('Computing polychromatic metrics at low resolution.')
        rmse, rel_rmse, std_rmse, std_rel_rmse = wf_metrics.compute_poly_metric(
            tf_semiparam_field=tf_semiparam_field,
            GT_tf_semiparam_field=GT_tf_semiparam_field,
            simPSF_np=simPSF_np,
            tf_pos=tf_train_pos,
            tf_SEDs=train_SEDs,
            n_bins_lda=args['n_bins_lda'],
            n_bins_gt=args['n_bins_gt'],
            batch_size=args['eval_batch_size'],
            dataset_dict=train_dataset,
        )
>>>>>>> 899a6e36

        train_poly_metric = {
            'rmse': rmse,
            'rel_rmse': rel_rmse,
            'std_rmse': std_rmse,
            'std_rel_rmse': std_rel_rmse
        }

        # Monochromatic star reconstructions
        if args['eval_mono_metric_rmse'] is True or 'eval_mono_metric_rmse' not in args:
            print('Computing monochromatic metrics.')
            lambda_list = np.arange(0.55, 0.9, 0.01)  # 10nm separation
            rmse_lda, rel_rmse_lda, std_rmse_lda, std_rel_rmse_lda = wf_metrics.compute_mono_metric(
                tf_semiparam_field=tf_semiparam_field,
                GT_tf_semiparam_field=GT_tf_semiparam_field,
                simPSF_np=simPSF_np,
                tf_pos=tf_train_pos,
                lambda_list=lambda_list
            )

            train_mono_metric = {
                'rmse_lda': rmse_lda,
                'rel_rmse_lda': rel_rmse_lda,
                'std_rmse_lda': std_rmse_lda,
                'std_rel_rmse_lda': std_rel_rmse_lda
            }
        else:
            train_mono_metric = None


        # OPD metrics
        if args['eval_opd_metric_rmse'] is True or 'eval_opd_metric_rmse' not in args:
            print('Computing OPD metrics.')
            rmse_opd, rel_rmse_opd, rmse_std_opd, rel_rmse_std_opd = wf_metrics.compute_opd_metrics(
                tf_semiparam_field=tf_semiparam_field,
                GT_tf_semiparam_field=GT_tf_semiparam_field,
                pos=tf_train_pos,
                batch_size=args['eval_batch_size']
            )

            train_opd_metric = {
                'rmse_opd': rmse_opd,
                'rel_rmse_opd': rel_rmse_opd,
                'rmse_std_opd': rmse_std_opd,
                'rel_rmse_std_opd': rel_rmse_std_opd
            }
        else:
            train_opd_metric = None


        # Shape metrics
        if args['eval_train_shape_sr_metric_rmse'] is True or 'eval_train_shape_sr_metric_rmse' not in args:
            print('Computing polychromatic high-resolution metrics and shape metrics.')
            train_shape_results_dict = wf_metrics.compute_shape_metrics(
                tf_semiparam_field=tf_semiparam_field,
                GT_tf_semiparam_field=GT_tf_semiparam_field,
                simPSF_np=simPSF_np,
                SEDs=train_SEDs,
                tf_pos=tf_train_pos,
                n_bins_lda=args['n_bins_lda'],
                n_bins_gt=args['n_bins_gt'],
                output_Q=1,
                output_dim=64,
                batch_size=args['eval_batch_size'],
                dataset_dict=train_dataset,
            )

            # Save metrics into dictionary
            train_metrics = {
                'poly_metric': train_poly_metric,
                'mono_metric': train_mono_metric,
                'opd_metric': train_opd_metric,
                'shape_results_dict': train_shape_results_dict
            }
        else:
            train_metrics = None

        ## Save results
        metrics = {'test_metrics': test_metrics, 'train_metrics': train_metrics}
        output_path = args['metric_base_path'] + 'metrics-' + run_id_name
        np.save(output_path, metrics, allow_pickle=True)

<<<<<<< HEAD
    # Save results
    metrics = {'test_metrics': test_metrics, 'train_metrics': train_metrics}
    output_path = args['metric_base_path'] + 'metrics-' + run_id_name
    np.save(output_path, metrics, allow_pickle=True)

    # Print final time
    final_time = time.time()
    print('\nTotal elapsed time: %f' % (final_time - starting_time))

    # Close log file
    print('\n Good bye..')
    sys.stdout = old_stdout
    log_file.close()
=======
        ## Print final time
        final_time = time.time()
        print('\nTotal elapsed time: %f' % (final_time - starting_time))

        ## Close log file
        print('\n Good bye..')
        sys.stdout = old_stdout
        log_file.close()

    except Exception as e:
        print('Error: %s' % e)
        sys.stdout = old_stdout
        log_file.close()
        raise e
>>>>>>> 899a6e36


def plot_metrics(**args):
    r""" Plot model results.
    """
    define_plot_style()

    plot_saving_path = args['base_path'] + args['plots_folder']

    # Define common data
    # Common data
    lambda_list = np.arange(0.55, 0.9, 0.01)
    star_list = np.array(args['star_numbers'])
    e1_req_euclid = 2e-04
    e2_req_euclid = 2e-04
    R2_req_euclid = 1e-03

    # Define the number of datasets to test
    if not isinstance(args['suffix_id_name'], str):
        n_datasets = len(args['suffix_id_name'])
    else:
        n_datasets = 1

    # Run id without suffix
    run_id_no_suff = args['model'] + args['base_id_name']

    # Define the metric data paths
    if not isinstance(args['suffix_id_name'], str):
        model_paths = [
            args['metric_base_path'] + 'metrics-' +
            run_id_no_suff + _suff + '.npy'
            for _suff in args['suffix_id_name']
        ]
    else:
<<<<<<< HEAD
        model_paths = [args['metric_base_path'] + 'metrics-' +
                       run_id_no_suff + args['suffix_id_name'] + '.npy']
=======
        model_paths = [
            args['metric_base_path'] + 'metrics-' + run_id_no_suff + args['suffix_id_name'] + '.npy'
        ]

    print('Model paths for performance plots: ', model_paths)
>>>>>>> 899a6e36

    # Load metrics
    try:
        metrics = [np.load(_path, allow_pickle=True)[()]
                   for _path in model_paths]
    except FileNotFoundError:
        print('The required file for the plots was not found.')
        print('Probably I am not the last job for plotting the performance metrics.')
        return 0

    for plot_dataset in ['test', 'train']:

        try:
            # Polychromatic results
            res = extract_poly_results(metrics, test_train=plot_dataset)
            model_polyc_rmse = res[0]
            model_polyc_std_rmse = res[1]
            model_polyc_rel_rmse = res[2]
            model_polyc_std_rel_rmse = res[3]

            fig = plt.figure(figsize=(12, 8))
            ax1 = fig.add_subplot(111)
            ax1.errorbar(
                x=star_list,
                y=model_polyc_rmse,
                yerr=model_polyc_std_rmse,
                label=run_id_no_suff,
                alpha=0.75
            )
            plt.minorticks_on()
            ax1.yaxis.set_major_formatter(mtick.FormatStrFormatter('%.1e'))
            ax1.legend()
            ax1.set_title(
                'Stars ' + plot_dataset + '\n' + run_id_no_suff +
                '.\nPolychromatic pixel RMSE @ Euclid resolution'
            )
            ax1.set_xlabel('Number of stars')
            ax1.set_ylabel('Absolute error')
            ax2 = ax1.twinx()
            kwargs = dict(linewidth=2, linestyle='dashed',
                          markersize=4, marker='^', alpha=0.5)
            ax2.plot(star_list, model_polyc_rel_rmse, **kwargs)
            ax2.set_ylabel('Relative error [%]')
            ax2.grid(False)
            plt.savefig(
<<<<<<< HEAD
                plot_saving_path + plot_dataset + '-metrics-' +
                run_id_no_suff + '_polyc_pixel_RMSE.png'
=======
                plot_saving_path + plot_dataset + '-metrics-' + run_id_no_suff +
                '_polyc_pixel_RMSE.png'
>>>>>>> 899a6e36
            )
            plt.show()
        except Exception:
            print(
                'Problem with the performance metrics plot of pixel polychromatic errors.')

<<<<<<< HEAD
        # Monochromatic
        try:
            fig = plt.figure(figsize=(12, 8))
            ax1 = fig.add_subplot(111)
            for it in range(n_datasets):
                ax1.errorbar(
                    x=lambda_list,
                    y=metrics[it]['test_metrics']['mono_metric']['rmse_lda'],
                    yerr=metrics[it]['test_metrics']['mono_metric']['std_rmse_lda'],
                    label=args['model'] + args['suffix_id_name'][it],
                    alpha=0.75
                )
            plt.minorticks_on()
            ax1.yaxis.set_major_formatter(mtick.FormatStrFormatter('%.1e'))
            ax1.legend()
            ax1.set_title(
                'Stars ' + plot_dataset + '\n' + run_id_no_suff +
                '.\nMonochromatic pixel RMSE @ Euclid resolution'
            )
            ax1.set_xlabel('Wavelength [um]')
            ax1.set_ylabel('Absolute error')

            ax2 = ax1.twinx()
            kwargs = dict(linewidth=2, linestyle='dashed',
                          markersize=8, marker='^', alpha=0.5)
            for it in range(n_datasets):
                ax2.plot(
                    lambda_list, metrics[it]['test_metrics']['mono_metric']['rel_rmse_lda'], **kwargs
                )
            ax2.set_ylabel('Relative error [%]')
            ax2.grid(False)
            plt.savefig(
                plot_saving_path + plot_dataset + '-metrics-' + run_id_no_suff +
                '_monochrom_pixel_RMSE.png'
            )
            plt.show()
        except Exception:
            print(
                'Problem with the performance metrics plot of pixel monochromatic errors.')

        # OPD results
        try:
            res = extract_opd_results(metrics, test_train=plot_dataset)
            model_opd_rmse = res[0]
            model_opd_std_rmse = res[1]
            model_opd_rel_rmse = res[2]
            model_opd_std_rel_rmse = res[3]

            fig = plt.figure(figsize=(12, 8))
            ax1 = fig.add_subplot(111)
            ax1.errorbar(
                x=star_list,
                y=model_opd_rmse,
                yerr=model_opd_std_rmse,
                label=run_id_no_suff,
                alpha=0.75
            )
            plt.minorticks_on()
            ax1.yaxis.set_major_formatter(mtick.FormatStrFormatter('%.1e'))
            ax1.legend()
            ax1.set_title('Stars ' + plot_dataset + '\n' +
                          run_id_no_suff + '.\nOPD RMSE')
            ax1.set_xlabel('Number of stars')
            ax1.set_ylabel('Absolute error')

            ax2 = ax1.twinx()
            kwargs = dict(linewidth=2, linestyle='dashed',
                          markersize=8, marker='^', alpha=0.5)
            ax2.plot(star_list, model_opd_rel_rmse, **kwargs)
            ax2.set_ylabel('Relative error [%]')
            ax2.grid(False)
            plt.savefig(
                plot_saving_path + plot_dataset + '-metrics-' + run_id_no_suff + '_OPD_RMSE.png'
            )
            plt.show()
        except Exception:
            print('Problem with the performance metrics plot of OPD errors.')

        # Shape results
        model_e1, model_e2, model_R2 = extract_shape_results(
            metrics, test_train=plot_dataset)
        model_e1_rmse = model_e1[0]
        model_e1_std_rmse = model_e1[1]
        model_e1_rel_rmse = model_e1[2]
        model_e1_std_rel_rmse = model_e1[3]
        model_e2_rmse = model_e2[0]
        model_e2_std_rmse = model_e2[1]
        model_e2_rel_rmse = model_e2[2]
        model_e2_std_rel_rmse = model_e2[3]
        model_rmse_R2_meanR2 = model_R2[0]
        model_std_rmse_R2_meanR2 = model_R2[1]

        # Compute Euclid relative error values
        model_e1_rel_euclid = model_e1_rmse / e1_req_euclid
        model_e2_rel_euclid = model_e2_rmse / e2_req_euclid
        model_R2_rel_euclid = model_rmse_R2_meanR2 / R2_req_euclid

        # Plot e1 and e2
        try:
            fig = plt.figure(figsize=(12, 8))
            ax1 = fig.add_subplot(111)
            ax1.errorbar(
                x=star_list,
                y=model_e1_rmse,
                yerr=model_e1_std_rmse,
                label='e1 ' + run_id_no_suff,
                alpha=0.75
            )
            ax1.errorbar(
                x=star_list,
                y=model_e2_rmse,
                yerr=model_e2_std_rmse,
                label='e2 ' + run_id_no_suff,
                alpha=0.75
            )
            plt.minorticks_on()
            ax1.yaxis.set_major_formatter(mtick.FormatStrFormatter('%.1e'))
            ax1.legend()
            ax1.set_title(
                'Stars ' + plot_dataset + '\n' + run_id_no_suff +
                '\ne1, e2 RMSE @ 3x Euclid resolution'
            )
            ax1.set_xlabel('Number of stars')
            ax1.set_ylabel('Absolute error')

            ax2 = ax1.twinx()
            kwargs = dict(linewidth=2, linestyle='dashed',
                          markersize=8, marker='^', alpha=0.5)
            ax2.plot(star_list, model_e1_rel_euclid, **kwargs)
            ax2.plot(star_list, model_e2_rel_euclid, **kwargs)
            ax2.set_ylabel('Times over Euclid req.')
            ax2.grid(False)
            plt.savefig(
                plot_saving_path + plot_dataset + '-metrics-' +
                run_id_no_suff + '_shape_e1_e2_RMSE.png'
            )
            plt.show()
        except Exception:
            print('Problem with the performance metrics plot of e1/e2 errors.')

        # Plot R2
        try:
            fig = plt.figure(figsize=(12, 8))
            ax1 = fig.add_subplot(111)
            ax1.errorbar(
                x=star_list,
                y=model_rmse_R2_meanR2,
                yerr=model_std_rmse_R2_meanR2,
                label='R2 ' + run_id_no_suff,
                alpha=0.75
            )
            plt.minorticks_on()
            ax1.yaxis.set_major_formatter(mtick.FormatStrFormatter('%.1e'))
            ax1.legend()
            ax1.set_title(
                'Stars ' + plot_dataset + '\n' + run_id_no_suff +
                '\nR2/<R2> RMSE @ 3x Euclid resolution'
            )
            ax1.set_xlabel('Number of stars')
            ax1.set_ylabel('Absolute error')

            ax2 = ax1.twinx()
            kwargs = dict(linewidth=2, linestyle='dashed',
                          markersize=8, marker='^', alpha=0.5)
            ax2.plot(star_list, model_R2_rel_euclid, **kwargs)
            ax2.set_ylabel('Times over Euclid req.')
            ax2.grid(False)
            plt.savefig(
                plot_saving_path + plot_dataset + '-metrics-' +
                run_id_no_suff + '_shape_R2_RMSE.png'
            )
            plt.show()
        except Exception:
            print('Problem with the performance metrics plot of R2 errors.')

        # Polychromatic pixel residual at shape measurement resolution
        try:
            res = extract_shape_pix_results(metrics, test_train=plot_dataset)
            model_polyc_shpix_rmse = res[0]
            model_polyc_shpix_std_rmse = res[1]
            model_polyc_shpix_rel_rmse = res[2]
            model_polyc_shpix_std_rel_rmse = res[3]

            fig = plt.figure(figsize=(12, 8))
            ax1 = fig.add_subplot(111)
            ax1.errorbar(
                x=star_list,
                y=model_polyc_shpix_rmse,
                yerr=model_polyc_shpix_std_rmse,
                label=run_id_no_suff,
                alpha=0.75
            )
            plt.minorticks_on()
            ax1.yaxis.set_major_formatter(mtick.FormatStrFormatter('%.1e'))
            ax1.legend()
            ax1.set_title(
                'Stars ' + plot_dataset + '\n' + run_id_no_suff +
                '\nPixel RMSE @ 3x Euclid resolution'
            )
            ax1.set_xlabel('Number of stars')
            ax1.set_ylabel('Absolute error')

            ax2 = ax1.twinx()
            kwargs = dict(linewidth=2, linestyle='dashed',
                          markersize=8, marker='^', alpha=0.5)
            ax2.plot(star_list, model_polyc_shpix_rel_rmse, **kwargs)
            ax2.set_ylabel('Relative error [%]')
            ax2.grid(False)
            plt.savefig(
                plot_saving_path + plot_dataset + '-metrics-' + run_id_no_suff +
                '_poly_pixel_3xResolution_RMSE.png'
            )
            plt.show()
        except Exception:
            print(
                'Problem with the performance metrics plot of super resolution pixel polychromatic errors.')
=======
        ## Monochromatic
        if args['eval_mono_metric_rmse'] is True or 'eval_mono_metric_rmse' not in args:
            try:
                fig = plt.figure(figsize=(12, 8))
                ax1 = fig.add_subplot(111)
                for it in range(n_datasets):
                    ax1.errorbar(
                        x=lambda_list,
                        y=metrics[it]['test_metrics']['mono_metric']['rmse_lda'],
                        yerr=metrics[it]['test_metrics']['mono_metric']['std_rmse_lda'],
                        label=args['model'] + args['suffix_id_name'][it],
                        alpha=0.75
                    )
                plt.minorticks_on()
                ax1.yaxis.set_major_formatter(mtick.FormatStrFormatter('%.1e'))
                ax1.legend()
                ax1.set_title(
                    'Stars ' + plot_dataset + '\n' + run_id_no_suff +
                    '.\nMonochromatic pixel RMSE @ Euclid resolution'
                )
                ax1.set_xlabel('Wavelength [um]')
                ax1.set_ylabel('Absolute error')

                ax2 = ax1.twinx()
                kwargs = dict(linewidth=2, linestyle='dashed', markersize=8, marker='^', alpha=0.5)
                for it in range(n_datasets):
                    ax2.plot(
                        lambda_list, metrics[it]['test_metrics']['mono_metric']['rel_rmse_lda'],
                        **kwargs
                    )
                ax2.set_ylabel('Relative error [%]')
                ax2.grid(False)
                plt.savefig(
                    plot_saving_path + plot_dataset + '-metrics-' + run_id_no_suff +
                    '_monochrom_pixel_RMSE.png'
                )
                plt.show()
            except Exception:
                print('Problem with the performance metrics plot of pixel monochromatic errors.')

        ## OPD results
        if args['eval_opd_metric_rmse'] is True or 'eval_opd_metric_rmse' not in args:
            try:
                res = extract_opd_results(metrics, test_train=plot_dataset)
                model_opd_rmse = res[0]
                model_opd_std_rmse = res[1]
                model_opd_rel_rmse = res[2]
                model_opd_std_rel_rmse = res[3]

                fig = plt.figure(figsize=(12, 8))
                ax1 = fig.add_subplot(111)
                ax1.errorbar(
                    x=star_list,
                    y=model_opd_rmse,
                    yerr=model_opd_std_rmse,
                    label=run_id_no_suff,
                    alpha=0.75
                )
                plt.minorticks_on()
                ax1.yaxis.set_major_formatter(mtick.FormatStrFormatter('%.1e'))
                ax1.legend()
                ax1.set_title('Stars ' + plot_dataset + '\n' + run_id_no_suff + '.\nOPD RMSE')
                ax1.set_xlabel('Number of stars')
                ax1.set_ylabel('Absolute error')

                ax2 = ax1.twinx()
                kwargs = dict(linewidth=2, linestyle='dashed', markersize=8, marker='^', alpha=0.5)
                ax2.plot(star_list, model_opd_rel_rmse, **kwargs)
                ax2.set_ylabel('Relative error [%]')
                ax2.grid(False)
                plt.savefig(
                    plot_saving_path + plot_dataset + '-metrics-' + run_id_no_suff + '_OPD_RMSE.png'
                )
                plt.show()
            except Exception:
                print('Problem with the performance metrics plot of OPD errors.')

        ## Shape results
        if args['eval_train_shape_sr_metric_rmse'] is True or 'eval_train_shape_sr_metric_rmse' not in args or plot_dataset=='test':
            model_e1, model_e2, model_R2 = extract_shape_results(metrics, test_train=plot_dataset)
            model_e1_rmse = model_e1[0]
            model_e1_std_rmse = model_e1[1]
            model_e1_rel_rmse = model_e1[2]
            model_e1_std_rel_rmse = model_e1[3]
            model_e2_rmse = model_e2[0]
            model_e2_std_rmse = model_e2[1]
            model_e2_rel_rmse = model_e2[2]
            model_e2_std_rel_rmse = model_e2[3]
            model_rmse_R2_meanR2 = model_R2[0]
            model_std_rmse_R2_meanR2 = model_R2[1]

            # Compute Euclid relative error values
            model_e1_rel_euclid = model_e1_rmse / e1_req_euclid
            model_e2_rel_euclid = model_e2_rmse / e2_req_euclid
            model_R2_rel_euclid = model_rmse_R2_meanR2 / R2_req_euclid


            # Plot e1 and e2
            try:
                fig = plt.figure(figsize=(12, 8))
                ax1 = fig.add_subplot(111)
                ax1.errorbar(
                    x=star_list,
                    y=model_e1_rmse,
                    yerr=model_e1_std_rmse,
                    label='e1 ' + run_id_no_suff,
                    alpha=0.75
                )
                ax1.errorbar(
                    x=star_list,
                    y=model_e2_rmse,
                    yerr=model_e2_std_rmse,
                    label='e2 ' + run_id_no_suff,
                    alpha=0.75
                )
                plt.minorticks_on()
                ax1.yaxis.set_major_formatter(mtick.FormatStrFormatter('%.1e'))
                ax1.legend()
                ax1.set_title(
                    'Stars ' + plot_dataset + '\n' + run_id_no_suff +
                    '\ne1, e2 RMSE @ 3x Euclid resolution'
                )
                ax1.set_xlabel('Number of stars')
                ax1.set_ylabel('Absolute error')

                ax2 = ax1.twinx()
                kwargs = dict(linewidth=2, linestyle='dashed', markersize=8, marker='^', alpha=0.5)
                ax2.plot(star_list, model_e1_rel_euclid, **kwargs)
                ax2.plot(star_list, model_e2_rel_euclid, **kwargs)
                ax2.set_ylabel('Times over Euclid req.')
                ax2.grid(False)
                plt.savefig(
                    plot_saving_path + plot_dataset + '-metrics-' + run_id_no_suff +
                    '_shape_e1_e2_RMSE.png'
                )
                plt.show()
            except Exception:
                print('Problem with the performance metrics plot of e1/e2 errors.')

            # Plot R2
            try:
                fig = plt.figure(figsize=(12, 8))
                ax1 = fig.add_subplot(111)
                ax1.errorbar(
                    x=star_list,
                    y=model_rmse_R2_meanR2,
                    yerr=model_std_rmse_R2_meanR2,
                    label='R2 ' + run_id_no_suff,
                    alpha=0.75
                )
                plt.minorticks_on()
                ax1.yaxis.set_major_formatter(mtick.FormatStrFormatter('%.1e'))
                ax1.legend()
                ax1.set_title(
                    'Stars ' + plot_dataset + '\n' + run_id_no_suff +
                    '\nR2/<R2> RMSE @ 3x Euclid resolution'
                )
                ax1.set_xlabel('Number of stars')
                ax1.set_ylabel('Absolute error')

                ax2 = ax1.twinx()
                kwargs = dict(linewidth=2, linestyle='dashed', markersize=8, marker='^', alpha=0.5)
                ax2.plot(star_list, model_R2_rel_euclid, **kwargs)
                ax2.set_ylabel('Times over Euclid req.')
                ax2.grid(False)
                plt.savefig(
                    plot_saving_path + plot_dataset + '-metrics-' + run_id_no_suff +
                    '_shape_R2_RMSE.png'
                )
                plt.show()
            except Exception:
                print('Problem with the performance metrics plot of R2 errors.')

            ## Polychromatic pixel residual at shape measurement resolution
            try:
                res = extract_shape_pix_results(metrics, test_train=plot_dataset)
                model_polyc_shpix_rmse = res[0]
                model_polyc_shpix_std_rmse = res[1]
                model_polyc_shpix_rel_rmse = res[2]
                model_polyc_shpix_std_rel_rmse = res[3]

                fig = plt.figure(figsize=(12, 8))
                ax1 = fig.add_subplot(111)
                ax1.errorbar(
                    x=star_list,
                    y=model_polyc_shpix_rmse,
                    yerr=model_polyc_shpix_std_rmse,
                    label=run_id_no_suff,
                    alpha=0.75
                )
                plt.minorticks_on()
                ax1.yaxis.set_major_formatter(mtick.FormatStrFormatter('%.1e'))
                ax1.legend()
                ax1.set_title(
                    'Stars ' + plot_dataset + '\n' + run_id_no_suff +
                    '\nPixel RMSE @ 3x Euclid resolution'
                )
                ax1.set_xlabel('Number of stars')
                ax1.set_ylabel('Absolute error')

                ax2 = ax1.twinx()
                kwargs = dict(linewidth=2, linestyle='dashed', markersize=8, marker='^', alpha=0.5)
                ax2.plot(star_list, model_polyc_shpix_rel_rmse, **kwargs)
                ax2.set_ylabel('Relative error [%]')
                ax2.grid(False)
                plt.savefig(
                    plot_saving_path + plot_dataset + '-metrics-' + run_id_no_suff +
                    '_poly_pixel_3xResolution_RMSE.png'
                )
                plt.show()
            except Exception:
                print(
                    'Problem with the performance metrics plot of super resolution pixel polychromatic errors.'
                )
>>>>>>> 899a6e36


def plot_optimisation_metrics(**args):
    r""" Plot optimisation results.
    """
    define_plot_style()

    # Define saving path
    plot_saving_path = args['base_path'] + args['plots_folder']

    # Define the number of datasets to test
    if not isinstance(args['suffix_id_name'], str):
        n_datasets = len(args['suffix_id_name'])
    else:
        n_datasets = 1

    optim_hist_file = args['base_path'] + args['optim_hist_folder']
    run_id_no_suff = args['model'] + args['base_id_name']

    # Define the metric data paths
    if not isinstance(args['suffix_id_name'], str):
        model_paths = [
            optim_hist_file + 'optim_hist_' + run_id_no_suff + _suff + '.npy'
            for _suff in args['suffix_id_name']
        ]
    else:
<<<<<<< HEAD
        model_paths = [args['metric_base_path'] + 'metrics-' +
                       run_id_no_suff + args['suffix_id_name'] + '.npy']
=======
        model_paths = [
            optim_hist_file + 'optim_hist_' + run_id_no_suff + str(args['suffix_id_name']) + '.npy'
        ]

    print('Model paths for optimisation plots: ', model_paths)
>>>>>>> 899a6e36

    try:
        # Load metrics
        metrics = [np.load(_path, allow_pickle=True)[()]
                   for _path in model_paths]
    except FileNotFoundError:
        print('The required file for the plots was not found.')
        print('Probably I am not the last job for plotting the optimisation metrics.')
        raise 0

    # Plot the first parametric cycle
    cycle_str = 'param_cycle1'
    metric_str = 'mean_squared_error'
    val_mertric_str = 'val_mean_squared_error'

    try:
        fig = plt.figure(figsize=(12, 8))
        ax1 = fig.add_subplot(111)
        for it in range(n_datasets):
            try:
                ax1.plot(
                    metrics[it][cycle_str][metric_str],
                    label=args['model'] + args['suffix_id_name'][it],
                    alpha=0.75
                )
            except KeyError as KE:
                print('Error with Key: ', KE)
        plt.yscale('log')
        plt.minorticks_on()
        ax1.legend()
        ax1.set_title('Parametric cycle 1.\n' +
                      run_id_no_suff + '_' + cycle_str)
        ax1.set_xlabel('Number of epoch')
        ax1.set_ylabel('Training MSE')

        ax2 = ax1.twinx()
        kwargs = dict(linewidth=2, linestyle='dashed',
                      markersize=2, marker='^', alpha=0.5)
        for it in range(n_datasets):
            try:
                ax2.plot(metrics[it][cycle_str][val_mertric_str], **kwargs)
            except KeyError as KE:
                print('Error with Key: ', KE)
        ax2.set_ylabel('Validation MSE')
        ax2.grid(False)
        plt.savefig(plot_saving_path + 'optim_' +
                    run_id_no_suff + '_' + cycle_str + '.png')
        plt.show()
    except Exception:
        print('Problem with the plot of the optimisation metrics of the first parametric cycle.')

    # Plot the first non-parametric cycle
    if args['model'] != 'param':
        try:
            cycle_str = 'nonparam_cycle1'
            metric_str = 'mean_squared_error'
            val_mertric_str = 'val_mean_squared_error'

            fig = plt.figure(figsize=(12, 8))
            ax1 = fig.add_subplot(111)
            for it in range(n_datasets):
                try:
                    ax1.plot(
                        metrics[it][cycle_str][metric_str],
                        label=args['model'] + args['suffix_id_name'][it],
                        alpha=0.75
                    )
                except KeyError as KE:
                    print('Error with Key: ', KE)
            plt.yscale('log')
            plt.minorticks_on()
            ax1.legend()
            ax1.set_title('Non-parametric cycle 1.\n' +
                          run_id_no_suff + '_' + cycle_str)
            ax1.set_xlabel('Number of epoch')
            ax1.set_ylabel('Training MSE')

            ax2 = ax1.twinx()
            kwargs = dict(linewidth=2, linestyle='dashed',
                          markersize=2, marker='^', alpha=0.5)
            for it in range(n_datasets):
                try:
                    ax2.plot(metrics[it][cycle_str][val_mertric_str], **kwargs)
                except KeyError as KE:
                    print('Error with Key: ', KE)
            ax2.set_ylabel('Validation MSE')
            ax2.grid(False)
            plt.savefig(plot_saving_path + 'optim_' +
                        run_id_no_suff + '_' + cycle_str + '.png')
            plt.show()
        except Exception:
            print(
<<<<<<< HEAD
                'Problem with the plot of the optimisation metrics of the first non-parametric cycle.')
=======
                'Problem with the plot of the optimisation metrics of the first non-parametric cycle.'
            )
>>>>>>> 899a6e36

    # Plot the second parametric cycle
    if cycle_str in metrics[0]:
        cycle_str = 'param_cycle2'
        metric_str = 'mean_squared_error'
        val_mertric_str = 'val_mean_squared_error'

        try:
            fig = plt.figure(figsize=(12, 8))
            ax1 = fig.add_subplot(111)
            for it in range(n_datasets):
                try:
                    ax1.plot(
                        metrics[it][cycle_str][metric_str],
                        label=args['model'] + args['suffix_id_name'][it],
                        alpha=0.75
                    )
                except KeyError as KE:
                    print('Error with Key: ', KE)
            plt.yscale('log')
            plt.minorticks_on()
            ax1.legend()
            ax1.set_title('Parametric cycle 2.\n' +
                          run_id_no_suff + '_' + cycle_str)
            ax1.set_xlabel('Number of epoch')
            ax1.set_ylabel('Training MSE')

            ax2 = ax1.twinx()
            kwargs = dict(linewidth=2, linestyle='dashed',
                          markersize=2, marker='^', alpha=0.5)
            for it in range(n_datasets):
                try:
                    ax2.plot(metrics[it][cycle_str][val_mertric_str], **kwargs)
                except KeyError as KE:
                    print('Error with Key: ', KE)
            ax2.set_ylabel('Validation MSE')
            ax2.grid(False)
            plt.savefig(plot_saving_path + 'optim_' +
                        run_id_no_suff + '_' + cycle_str + '.png')
            plt.show()
        except Exception:
            print(
<<<<<<< HEAD
                'Problem with the plot of the optimisation metrics of the second parametric cycle.')
=======
                'Problem with the plot of the optimisation metrics of the second parametric cycle.'
            )
>>>>>>> 899a6e36

    # Plot the second non-parametric cycle
    if cycle_str in metrics[0]:
        cycle_str = 'nonparam_cycle2'
        metric_str = 'mean_squared_error'
        val_mertric_str = 'val_mean_squared_error'

        try:
            fig = plt.figure(figsize=(12, 8))
            ax1 = fig.add_subplot(111)
            for it in range(n_datasets):
                try:
                    ax1.plot(
                        metrics[it][cycle_str][metric_str],
                        label=args['model'] + args['suffix_id_name'][it],
                        alpha=0.75
                    )
                except KeyError as KE:
                    print('Error with Key: ', KE)
            plt.yscale('log')
            plt.minorticks_on()
            ax1.legend()
            ax1.set_title('Non-parametric cycle 2.\n' +
                          run_id_no_suff + '_' + cycle_str)
            ax1.set_xlabel('Number of epoch')
            ax1.set_ylabel('Training MSE')

            ax2 = ax1.twinx()
            kwargs = dict(linewidth=2, linestyle='dashed',
                          markersize=2, marker='^', alpha=0.5)
            for it in range(n_datasets):
                try:
                    ax2.plot(metrics[it][cycle_str][val_mertric_str], **kwargs)
                except KeyError as KE:
                    print('Error with Key: ', KE)
            ax2.set_ylabel('Validation MSE')
            ax2.grid(False)
            plt.savefig(plot_saving_path + 'optim_' +
                        run_id_no_suff + '_' + cycle_str + '.png')
            plt.show()
        except Exception:
            print(
<<<<<<< HEAD
                'Problem with the plot of the optimisation metrics of the second non-parametric cycle.')
=======
                'Problem with the plot of the optimisation metrics of the second non-parametric cycle.'
            )
>>>>>>> 899a6e36


def define_plot_style():
    # Define plot paramters
    plot_style = {
        'figure.figsize': (12, 8),
        'figure.dpi': 200,
        'figure.autolayout': True,
        'lines.linewidth': 2,
        'lines.linestyle': '-',
        'lines.marker': 'o',
        'lines.markersize': 10,
        'legend.fontsize': 20,
        'legend.loc': 'best',
        'axes.titlesize': 24,
        'font.size': 16
    }
    mpl.rcParams.update(plot_style)
    # Use seaborn style
    sns.set()


def extract_poly_results(metrics_dicts, test_train='test'):

    if test_train == 'test':
        first_key = 'test_metrics'
    elif test_train == 'train':
        first_key = 'train_metrics'
    else:
        raise ValueError

    n_dicts = len(metrics_dicts)

    polyc_rmse = np.zeros(n_dicts)
    polyc_std_rmse = np.zeros(n_dicts)
    polyc_rel_rmse = np.zeros(n_dicts)
    polyc_std_rel_rmse = np.zeros(n_dicts)

    for it in range(n_dicts):
        polyc_rmse[it] = metrics_dicts[it][first_key]['poly_metric']['rmse']
        polyc_std_rmse[it] = metrics_dicts[it][first_key]['poly_metric']['std_rmse']
        polyc_rel_rmse[it] = metrics_dicts[it][first_key]['poly_metric']['rel_rmse']
        polyc_std_rel_rmse[it] = metrics_dicts[it][first_key]['poly_metric']['std_rel_rmse']

    return polyc_rmse, polyc_std_rmse, polyc_rel_rmse, polyc_std_rel_rmse


def extract_opd_results(metrics_dicts, test_train='test'):

    if test_train == 'test':
        first_key = 'test_metrics'
    elif test_train == 'train':
        first_key = 'train_metrics'
    else:
        raise ValueError

    n_dicts = len(metrics_dicts)

    opd_rmse = np.zeros(n_dicts)
    opd_std_rmse = np.zeros(n_dicts)
    opd_rel_rmse = np.zeros(n_dicts)
    opd_std_rel_rmse = np.zeros(n_dicts)

    for it in range(n_dicts):
        opd_rmse[it] = metrics_dicts[it][first_key]['opd_metric']['rmse_opd']
        opd_std_rmse[it] = metrics_dicts[it][first_key]['opd_metric']['rmse_std_opd']
        opd_rel_rmse[it] = metrics_dicts[it][first_key]['opd_metric']['rel_rmse_opd']
        opd_std_rel_rmse[it] = metrics_dicts[it][first_key]['opd_metric']['rel_rmse_std_opd']

    return opd_rmse, opd_std_rmse, opd_rel_rmse, opd_std_rel_rmse


def extract_shape_results(metrics_dicts, test_train='test'):

    if test_train == 'test':
        first_key = 'test_metrics'
    elif test_train == 'train':
        first_key = 'train_metrics'
    else:
        raise ValueError

    n_dicts = len(metrics_dicts)

    e1_rmse = np.zeros(n_dicts)
    e1_std_rmse = np.zeros(n_dicts)
    e1_rel_rmse = np.zeros(n_dicts)
    e1_std_rel_rmse = np.zeros(n_dicts)

    e2_rmse = np.zeros(n_dicts)
    e2_std_rmse = np.zeros(n_dicts)
    e2_rel_rmse = np.zeros(n_dicts)
    e2_std_rel_rmse = np.zeros(n_dicts)

    rmse_R2_meanR2 = np.zeros(n_dicts)
    std_rmse_R2_meanR2 = np.zeros(n_dicts)

    for it in range(n_dicts):
        e1_rmse[it] = metrics_dicts[it][first_key]['shape_results_dict']['rmse_e1']
        e1_std_rmse[it] = metrics_dicts[it][first_key]['shape_results_dict']['std_rmse_e1']
        e1_rel_rmse[it] = metrics_dicts[it][first_key]['shape_results_dict']['rel_rmse_e1']
        e1_std_rel_rmse[it] = metrics_dicts[it][first_key]['shape_results_dict']['std_rel_rmse_e1']

        e2_rmse[it] = metrics_dicts[it][first_key]['shape_results_dict']['rmse_e2']
        e2_std_rmse[it] = metrics_dicts[it][first_key]['shape_results_dict']['std_rmse_e2']
        e2_rel_rmse[it] = metrics_dicts[it][first_key]['shape_results_dict']['rel_rmse_e2']
        e2_std_rel_rmse[it] = metrics_dicts[it][first_key]['shape_results_dict']['std_rel_rmse_e2']

        rmse_R2_meanR2[it] = metrics_dicts[it][first_key]['shape_results_dict']['rmse_R2_meanR2']
        std_rmse_R2_meanR2[it] = metrics_dicts[it][first_key]['shape_results_dict'][
            'std_rmse_R2_meanR2']

    e1 = [e1_rmse, e1_std_rmse, e1_rel_rmse, e1_std_rel_rmse]
    e2 = [e2_rmse, e2_std_rmse, e2_rel_rmse, e2_std_rel_rmse]
    R2 = [rmse_R2_meanR2, std_rmse_R2_meanR2]

    return e1, e2, R2


def extract_shape_pix_results(metrics_dicts, test_train='test'):

    if test_train == 'test':
        first_key = 'test_metrics'
    elif test_train == 'train':
        first_key = 'train_metrics'
    else:
        raise ValueError

    n_dicts = len(metrics_dicts)

    polyc_rmse = np.zeros(n_dicts)
    polyc_std_rmse = np.zeros(n_dicts)
    polyc_rel_rmse = np.zeros(n_dicts)
    polyc_std_rel_rmse = np.zeros(n_dicts)

    for it in range(n_dicts):
        polyc_rmse[it] = metrics_dicts[it][first_key]['shape_results_dict']['pix_rmse']
        polyc_std_rmse[it] = metrics_dicts[it][first_key]['shape_results_dict']['pix_rmse_std']
        polyc_rel_rmse[it] = metrics_dicts[it][first_key]['shape_results_dict']['rel_pix_rmse']
        polyc_std_rel_rmse[it] = metrics_dicts[it][first_key]['shape_results_dict'][
            'rel_pix_rmse_std']

    return polyc_rmse, polyc_std_rmse, polyc_rel_rmse, polyc_std_rel_rmse<|MERGE_RESOLUTION|>--- conflicted
+++ resolved
@@ -98,18 +98,6 @@
 
     if args['model'] == 'poly_physical':
         # Concatenate the Zernike and the positions from train and test datasets
-<<<<<<< HEAD
-        all_pos = np.concatenate(
-            (train_dataset['positions'], test_dataset['positions']), axis=0)
-        all_zernike_prior = np.concatenate(
-            (train_dataset['zernike_prior'], test_dataset['zernike_prior']),
-            axis=0
-        )
-        # Convert to tensor
-        tf_pos_all = tf.convert_to_tensor(all_pos, dtype=tf.float32)
-        tf_zernike_prior_all = tf.convert_to_tensor(
-            all_zernike_prior, dtype=tf.float32)
-=======
         all_pos = np.concatenate((train_dataset['positions'], test_dataset['positions']), axis=0)
         all_zernike_prior = np.concatenate(
             (train_dataset['zernike_prior'], test_dataset['zernike_prior']), axis=0
@@ -117,14 +105,10 @@
         # Convert to tensor
         tf_pos_all = tf.convert_to_tensor(all_pos, dtype=tf.float32)
         tf_zernike_prior_all = tf.convert_to_tensor(all_zernike_prior, dtype=tf.float32)
->>>>>>> 899a6e36
 
     print('Dataset parameters:')
     print(train_parameters)
 
-<<<<<<< HEAD
-    # Generate initializations
-=======
     # New interp features backwards compatibility
     if 'interp_pts_per_bin' not in args:
         args['interp_pts_per_bin'] = 0
@@ -132,7 +116,6 @@
         args['sed_interp_kind'] = 'linear'
 
     ## Generate initializations
->>>>>>> 899a6e36
     # Prepare np input
     simPSF_np = SimPSFToolkit(
         zernikes,
@@ -421,13 +404,8 @@
                 print('DD features reseted to random initialisation.')
 
         # Prepare to save the model as a callback
-<<<<<<< HEAD
-        filepath_chkp_callback = args['chkp_save_path'] + \
-            'chkp_callback_' + run_id_name + '_cycle' + str(current_cycle)
-=======
         filepath_chkp_callback = args[
             'chkp_save_path'] + 'chkp_callback_' + run_id_name + '_cycle' + str(current_cycle)
->>>>>>> 899a6e36
         model_chkp_callback = tf.keras.callbacks.ModelCheckpoint(
             filepath_chkp_callback,
             monitor='mean_squared_error',
@@ -441,17 +419,11 @@
 
         # Prepare the optimisers
         param_optim = tfa.optimizers.RectifiedAdam(
-<<<<<<< HEAD
-            learning_rate=args['l_rate_param'][current_cycle-1])
-        non_param_optim = tfa.optimizers.RectifiedAdam(
-            learning_rate=args['l_rate_non_param'][current_cycle-1])
-=======
             learning_rate=args['l_rate_param'][current_cycle - 1]
         )
         non_param_optim = tfa.optimizers.RectifiedAdam(
             learning_rate=args['l_rate_non_param'][current_cycle - 1]
         )
->>>>>>> 899a6e36
 
         print('Starting cycle {}..'.format(current_cycle))
         start_cycle = time.time()
@@ -504,19 +476,11 @@
         # Save the weights at the end of the second cycle
         if args['save_all_cycles']:
             tf_semiparam_field.save_weights(
-<<<<<<< HEAD
-                model_save_file + 'chkp_' + run_id_name + '_cycle' + str(current_cycle))
-
-        end_cycle = time.time()
-        print('Cycle{} elapsed time: {}'.format(
-            current_cycle, end_cycle - start_cycle))
-=======
                 model_save_file + 'chkp_' + run_id_name + '_cycle' + str(current_cycle)
             )
 
         end_cycle = time.time()
         print('Cycle{} elapsed time: {}'.format(current_cycle, end_cycle - start_cycle))
->>>>>>> 899a6e36
 
         # Save optimisation history in the saving dict
         if hist_param_2 is not None:
@@ -529,12 +493,8 @@
     # Save last cycle if no cycles were saved
     if not args['save_all_cycles']:
         tf_semiparam_field.save_weights(
-<<<<<<< HEAD
-            model_save_file + 'chkp_' + run_id_name + '_cycle' + str(current_cycle))
-=======
             model_save_file + 'chkp_' + run_id_name + '_cycle' + str(current_cycle)
         )
->>>>>>> 899a6e36
 
     # Save optimisation history dictionary
     np.save(optim_hist_file + 'optim_hist_' +
@@ -583,106 +543,6 @@
     sys.stdout = log_file
     print('Starting the log file.')
 
-<<<<<<< HEAD
-    # Check GPU and tensorflow version
-    device_name = tf.test.gpu_device_name()
-    print('Found GPU at: {}'.format(device_name))
-    print('tf_version: ' + str(tf.__version__))
-
-    # Load datasets
-    train_dataset = np.load(
-        args['dataset_folder'] + args['train_dataset_file'], allow_pickle=True
-    )[()]
-    # train_stars = train_dataset['stars']
-    # noisy_train_stars = train_dataset['noisy_stars']
-    # train_pos = train_dataset['positions']
-    train_SEDs = train_dataset['SEDs']
-    # train_zernike_coef = train_dataset['zernike_coef']
-    train_C_poly = train_dataset['C_poly']
-    train_parameters = train_dataset['parameters']
-
-    test_dataset = np.load(
-        args['dataset_folder'] + args['test_dataset_file'], allow_pickle=True
-    )[()]
-    # test_stars = test_dataset['stars']
-    # test_pos = test_dataset['positions']
-    test_SEDs = test_dataset['SEDs']
-    # test_zernike_coef = test_dataset['zernike_coef']
-    # ground truth d_max (spatial polynomial max order)
-    d_max_gt = test_dataset['parameters']['d_max']
-
-    # Convert to tensor
-    tf_noisy_train_stars = tf.convert_to_tensor(
-        train_dataset['noisy_stars'], dtype=tf.float32)
-    tf_train_pos = tf.convert_to_tensor(
-        train_dataset['positions'], dtype=tf.float32)
-    tf_test_pos = tf.convert_to_tensor(
-        test_dataset['positions'], dtype=tf.float32)
-
-    if args['model'] == 'poly_physical':
-        # Concatenate the Zernike and the positions from train and test datasets
-        all_zernike_prior = np.concatenate(
-            (train_dataset['zernike_prior'], test_dataset['zernike_prior']),
-            axis=0
-        )
-        all_pos = np.concatenate(
-            (train_dataset['positions'], test_dataset['positions']), axis=0)
-        # Convert to tensor
-        tf_zernike_prior_all = tf.convert_to_tensor(
-            all_zernike_prior, dtype=tf.float32)
-        tf_pos_all = tf.convert_to_tensor(all_pos, dtype=tf.float32)
-
-    if args['model_eval'] == 'physical':
-        # Concatenate both datasets
-        all_zernike_GT = np.concatenate(
-            (train_dataset['zernike_GT'], test_dataset['zernike_GT']),
-            axis=0
-        )
-        all_pos = np.concatenate(
-            (train_dataset['positions'], test_dataset['positions']), axis=0)
-        # Convert to tensor
-        tf_zernike_GT_all = tf.convert_to_tensor(
-            all_zernike_GT, dtype=tf.float32)
-        tf_pos_all = tf.convert_to_tensor(all_pos, dtype=tf.float32)
-
-    print('Dataset parameters:')
-    print(train_parameters)
-
-    # Prepare models
-    # Generate Zernike maps
-    zernikes = wf_utils.zernike_generator(
-        n_zernikes=args['n_zernikes'], wfe_dim=args['pupil_diameter']
-    )
-    # Now as cubes
-    np_zernike_cube = np.zeros(
-        (len(zernikes), zernikes[0].shape[0], zernikes[0].shape[1]))
-
-    for it in range(len(zernikes)):
-        np_zernike_cube[it, :, :] = zernikes[it]
-
-    np_zernike_cube[np.isnan(np_zernike_cube)] = 0
-    tf_zernike_cube = tf.convert_to_tensor(np_zernike_cube, dtype=tf.float32)
-
-    # Prepare np input
-    simPSF_np = SimPSFToolkit(
-        zernikes,
-        max_order=args['n_zernikes'],
-        pupil_diameter=args['pupil_diameter'],
-        output_dim=args['output_dim'],
-        oversampling_rate=args['oversampling_rate'],
-        output_Q=args['output_q']
-    )
-    simPSF_np.gen_random_Z_coeffs(max_order=args['n_zernikes'])
-    z_coeffs = simPSF_np.normalize_zernikes(
-        simPSF_np.get_z_coeffs(), simPSF_np.max_wfe_rms)
-    simPSF_np.set_z_coeffs(z_coeffs)
-    simPSF_np.generate_mono_PSF(lambda_obs=0.7, regen_sample=False)
-
-    # Obscurations
-    obscurations = simPSF_np.generate_pupil_obscurations(
-        N_pix=args['pupil_diameter'], N_filter=2)
-    tf_obscurations = tf.convert_to_tensor(obscurations, dtype=tf.complex64)
-=======
     try:
         ## Check GPU and tensorflow version
         device_name = tf.test.gpu_device_name()
@@ -737,28 +597,14 @@
             # Convert to tensor
             tf_zernike_GT_all = tf.convert_to_tensor(all_zernike_GT, dtype=tf.float32)
             tf_pos_all = tf.convert_to_tensor(all_pos, dtype=tf.float32)
->>>>>>> 899a6e36
 
         print('Dataset parameters:')
         print(train_parameters)
 
-<<<<<<< HEAD
-    # Create the model
-    # Select the model
-    if args['model'] == 'mccd' or args['model'] == 'graph':
-        poly_dic, graph_dic = tf_mccd_psf_field.build_mccd_spatial_dic_v2(
-            obs_stars=outputs.numpy(),
-            obs_pos=tf_train_pos.numpy(),
-            x_lims=args['x_lims'],
-            y_lims=args['y_lims'],
-            d_max=args['d_max_nonparam'],
-            graph_features=args['graph_features']
-=======
         ## Prepare models
         # Generate Zernike maps
         zernikes = wf_utils.zernike_generator(
             n_zernikes=args['n_zernikes'], wfe_dim=args['pupil_diameter']
->>>>>>> 899a6e36
         )
         # Now as cubes
         np_zernike_cube = np.zeros((len(zernikes), zernikes[0].shape[0], zernikes[0].shape[1]))
@@ -923,118 +769,6 @@
         for it in range(len(zernikes)):
             np_zernike_cube[it, :, :] = zernikes[it]
 
-<<<<<<< HEAD
-    # Load the model's weights
-    tf_semiparam_field.load_weights(weights_paths)
-
-    # If eval_only_param is true we put non param model to zero.
-    if 'eval_only_param' not in args:
-        args['eval_only_param'] = False
-    elif args['eval_only_param']:
-        if args['project_dd_features']:
-            tf_semiparam_field.project_DD_features(tf_zernike_cube)
-        tf_semiparam_field.set_zero_nonparam()
-
-    # Prepare ground truth model
-    # Generate Zernike maps
-    zernikes = wf_utils.zernike_generator(
-        n_zernikes=args['gt_n_zernikes'], wfe_dim=args['pupil_diameter']
-    )
-    # Now as cubes
-    np_zernike_cube = np.zeros(
-        (len(zernikes), zernikes[0].shape[0], zernikes[0].shape[1]))
-    for it in range(len(zernikes)):
-        np_zernike_cube[it, :, :] = zernikes[it]
-
-    np_zernike_cube[np.isnan(np_zernike_cube)] = 0
-    tf_zernike_cube = tf.convert_to_tensor(np_zernike_cube, dtype=tf.float32)
-
-    if args['model_eval'] == 'physical':
-        # Initialize the model
-        GT_tf_semiparam_field = tf_psf_field.TF_GT_physical_field(
-            zernike_maps=tf_zernike_cube,
-            obscurations=tf_obscurations,
-            batch_size=args['batch_size'],
-            obs_pos=tf_pos_all,
-            zks_prior=tf_zernike_GT_all,
-            output_Q=args['output_q'],
-            output_dim=args['output_dim'],
-        )
-    elif args['model_eval'] == 'poly':
-        # Initialize the model
-        GT_tf_semiparam_field = tf_psf_field.TF_SemiParam_field(
-            zernike_maps=tf_zernike_cube,
-            obscurations=tf_obscurations,
-            batch_size=args['batch_size'],
-            output_Q=args['output_q'],
-            d_max_nonparam=args['d_max_nonparam'],
-            output_dim=args['output_dim'],
-            n_zernikes=args['gt_n_zernikes'],
-            # d_max_GT may differ from the current d_max of the parametric model
-            # d_max=args['d_max'],
-            d_max=d_max_gt,
-            x_lims=args['x_lims'],
-            y_lims=args['y_lims']
-        )
-        # For the Ground truth model
-        GT_tf_semiparam_field.tf_poly_Z_field.assign_coeff_matrix(train_C_poly)
-        _ = GT_tf_semiparam_field.tf_np_poly_opd.alpha_mat.assign(
-            np.zeros_like(GT_tf_semiparam_field.tf_np_poly_opd.alpha_mat)
-        )
-
-    # Metric evaluation on the test dataset
-    print('\n***\nMetric evaluation on the test dataset\n***\n')
-
-    # Polychromatic star reconstructions
-    rmse, rel_rmse, std_rmse, std_rel_rmse = wf_metrics.compute_poly_metric(
-        tf_semiparam_field=tf_semiparam_field,
-        GT_tf_semiparam_field=GT_tf_semiparam_field,
-        simPSF_np=simPSF_np,
-        tf_pos=tf_test_pos,
-        tf_SEDs=test_SEDs,
-        n_bins_lda=args['n_bins_lda'],
-        batch_size=args['eval_batch_size']
-    )
-
-    poly_metric = {
-        'rmse': rmse,
-        'rel_rmse': rel_rmse,
-        'std_rmse': std_rmse,
-        'std_rel_rmse': std_rel_rmse
-    }
-
-    # Monochromatic star reconstructions
-    lambda_list = np.arange(0.55, 0.9, 0.01)  # 10nm separation
-    rmse_lda, rel_rmse_lda, std_rmse_lda, std_rel_rmse_lda = wf_metrics.compute_mono_metric(
-        tf_semiparam_field=tf_semiparam_field,
-        GT_tf_semiparam_field=GT_tf_semiparam_field,
-        simPSF_np=simPSF_np,
-        tf_pos=tf_test_pos,
-        lambda_list=lambda_list
-    )
-
-    mono_metric = {
-        'rmse_lda': rmse_lda,
-        'rel_rmse_lda': rel_rmse_lda,
-        'std_rmse_lda': std_rmse_lda,
-        'std_rel_rmse_lda': std_rel_rmse_lda
-    }
-
-    # OPD metrics
-    rmse_opd, rel_rmse_opd, rmse_std_opd, rel_rmse_std_opd = wf_metrics.compute_opd_metrics(
-        tf_semiparam_field=tf_semiparam_field,
-        GT_tf_semiparam_field=GT_tf_semiparam_field,
-        pos=tf_test_pos,
-        batch_size=args['eval_batch_size']
-    )
-
-    opd_metric = {
-        'rmse_opd': rmse_opd,
-        'rel_rmse_opd': rel_rmse_opd,
-        'rmse_std_opd': rmse_std_opd,
-        'rel_rmse_std_opd': rel_rmse_std_opd
-    }
-=======
         np_zernike_cube[np.isnan(np_zernike_cube)] = 0
         tf_zernike_cube = tf.convert_to_tensor(np_zernike_cube, dtype=tf.float32)
 
@@ -1107,7 +841,6 @@
                 tf_pos=tf_test_pos,
                 lambda_list=lambda_list
             )
->>>>>>> 899a6e36
 
             mono_metric = {
                 'rmse_lda': rmse_lda,
@@ -1159,21 +892,6 @@
             dataset_dict=test_dataset,
         )
 
-<<<<<<< HEAD
-    # Metric evaluation on the train dataset
-    print('\n***\nMetric evaluation on the train dataset\n***\n')
-
-    # Polychromatic star reconstructions
-    rmse, rel_rmse, std_rmse, std_rel_rmse = wf_metrics.compute_poly_metric(
-        tf_semiparam_field=tf_semiparam_field,
-        GT_tf_semiparam_field=GT_tf_semiparam_field,
-        simPSF_np=simPSF_np,
-        tf_pos=tf_train_pos,
-        tf_SEDs=train_SEDs,
-        n_bins_lda=args['n_bins_lda'],
-        batch_size=args['eval_batch_size']
-    )
-=======
         # Save metrics
         test_metrics = {
             'poly_metric': poly_metric,
@@ -1198,7 +916,6 @@
             batch_size=args['eval_batch_size'],
             dataset_dict=train_dataset,
         )
->>>>>>> 899a6e36
 
         train_poly_metric = {
             'rmse': rmse,
@@ -1281,21 +998,6 @@
         output_path = args['metric_base_path'] + 'metrics-' + run_id_name
         np.save(output_path, metrics, allow_pickle=True)
 
-<<<<<<< HEAD
-    # Save results
-    metrics = {'test_metrics': test_metrics, 'train_metrics': train_metrics}
-    output_path = args['metric_base_path'] + 'metrics-' + run_id_name
-    np.save(output_path, metrics, allow_pickle=True)
-
-    # Print final time
-    final_time = time.time()
-    print('\nTotal elapsed time: %f' % (final_time - starting_time))
-
-    # Close log file
-    print('\n Good bye..')
-    sys.stdout = old_stdout
-    log_file.close()
-=======
         ## Print final time
         final_time = time.time()
         print('\nTotal elapsed time: %f' % (final_time - starting_time))
@@ -1310,7 +1012,6 @@
         sys.stdout = old_stdout
         log_file.close()
         raise e
->>>>>>> 899a6e36
 
 
 def plot_metrics(**args):
@@ -1345,16 +1046,11 @@
             for _suff in args['suffix_id_name']
         ]
     else:
-<<<<<<< HEAD
-        model_paths = [args['metric_base_path'] + 'metrics-' +
-                       run_id_no_suff + args['suffix_id_name'] + '.npy']
-=======
         model_paths = [
             args['metric_base_path'] + 'metrics-' + run_id_no_suff + args['suffix_id_name'] + '.npy'
         ]
 
     print('Model paths for performance plots: ', model_paths)
->>>>>>> 899a6e36
 
     # Load metrics
     try:
@@ -1400,237 +1096,14 @@
             ax2.set_ylabel('Relative error [%]')
             ax2.grid(False)
             plt.savefig(
-<<<<<<< HEAD
-                plot_saving_path + plot_dataset + '-metrics-' +
-                run_id_no_suff + '_polyc_pixel_RMSE.png'
-=======
                 plot_saving_path + plot_dataset + '-metrics-' + run_id_no_suff +
                 '_polyc_pixel_RMSE.png'
->>>>>>> 899a6e36
             )
             plt.show()
         except Exception:
             print(
                 'Problem with the performance metrics plot of pixel polychromatic errors.')
 
-<<<<<<< HEAD
-        # Monochromatic
-        try:
-            fig = plt.figure(figsize=(12, 8))
-            ax1 = fig.add_subplot(111)
-            for it in range(n_datasets):
-                ax1.errorbar(
-                    x=lambda_list,
-                    y=metrics[it]['test_metrics']['mono_metric']['rmse_lda'],
-                    yerr=metrics[it]['test_metrics']['mono_metric']['std_rmse_lda'],
-                    label=args['model'] + args['suffix_id_name'][it],
-                    alpha=0.75
-                )
-            plt.minorticks_on()
-            ax1.yaxis.set_major_formatter(mtick.FormatStrFormatter('%.1e'))
-            ax1.legend()
-            ax1.set_title(
-                'Stars ' + plot_dataset + '\n' + run_id_no_suff +
-                '.\nMonochromatic pixel RMSE @ Euclid resolution'
-            )
-            ax1.set_xlabel('Wavelength [um]')
-            ax1.set_ylabel('Absolute error')
-
-            ax2 = ax1.twinx()
-            kwargs = dict(linewidth=2, linestyle='dashed',
-                          markersize=8, marker='^', alpha=0.5)
-            for it in range(n_datasets):
-                ax2.plot(
-                    lambda_list, metrics[it]['test_metrics']['mono_metric']['rel_rmse_lda'], **kwargs
-                )
-            ax2.set_ylabel('Relative error [%]')
-            ax2.grid(False)
-            plt.savefig(
-                plot_saving_path + plot_dataset + '-metrics-' + run_id_no_suff +
-                '_monochrom_pixel_RMSE.png'
-            )
-            plt.show()
-        except Exception:
-            print(
-                'Problem with the performance metrics plot of pixel monochromatic errors.')
-
-        # OPD results
-        try:
-            res = extract_opd_results(metrics, test_train=plot_dataset)
-            model_opd_rmse = res[0]
-            model_opd_std_rmse = res[1]
-            model_opd_rel_rmse = res[2]
-            model_opd_std_rel_rmse = res[3]
-
-            fig = plt.figure(figsize=(12, 8))
-            ax1 = fig.add_subplot(111)
-            ax1.errorbar(
-                x=star_list,
-                y=model_opd_rmse,
-                yerr=model_opd_std_rmse,
-                label=run_id_no_suff,
-                alpha=0.75
-            )
-            plt.minorticks_on()
-            ax1.yaxis.set_major_formatter(mtick.FormatStrFormatter('%.1e'))
-            ax1.legend()
-            ax1.set_title('Stars ' + plot_dataset + '\n' +
-                          run_id_no_suff + '.\nOPD RMSE')
-            ax1.set_xlabel('Number of stars')
-            ax1.set_ylabel('Absolute error')
-
-            ax2 = ax1.twinx()
-            kwargs = dict(linewidth=2, linestyle='dashed',
-                          markersize=8, marker='^', alpha=0.5)
-            ax2.plot(star_list, model_opd_rel_rmse, **kwargs)
-            ax2.set_ylabel('Relative error [%]')
-            ax2.grid(False)
-            plt.savefig(
-                plot_saving_path + plot_dataset + '-metrics-' + run_id_no_suff + '_OPD_RMSE.png'
-            )
-            plt.show()
-        except Exception:
-            print('Problem with the performance metrics plot of OPD errors.')
-
-        # Shape results
-        model_e1, model_e2, model_R2 = extract_shape_results(
-            metrics, test_train=plot_dataset)
-        model_e1_rmse = model_e1[0]
-        model_e1_std_rmse = model_e1[1]
-        model_e1_rel_rmse = model_e1[2]
-        model_e1_std_rel_rmse = model_e1[3]
-        model_e2_rmse = model_e2[0]
-        model_e2_std_rmse = model_e2[1]
-        model_e2_rel_rmse = model_e2[2]
-        model_e2_std_rel_rmse = model_e2[3]
-        model_rmse_R2_meanR2 = model_R2[0]
-        model_std_rmse_R2_meanR2 = model_R2[1]
-
-        # Compute Euclid relative error values
-        model_e1_rel_euclid = model_e1_rmse / e1_req_euclid
-        model_e2_rel_euclid = model_e2_rmse / e2_req_euclid
-        model_R2_rel_euclid = model_rmse_R2_meanR2 / R2_req_euclid
-
-        # Plot e1 and e2
-        try:
-            fig = plt.figure(figsize=(12, 8))
-            ax1 = fig.add_subplot(111)
-            ax1.errorbar(
-                x=star_list,
-                y=model_e1_rmse,
-                yerr=model_e1_std_rmse,
-                label='e1 ' + run_id_no_suff,
-                alpha=0.75
-            )
-            ax1.errorbar(
-                x=star_list,
-                y=model_e2_rmse,
-                yerr=model_e2_std_rmse,
-                label='e2 ' + run_id_no_suff,
-                alpha=0.75
-            )
-            plt.minorticks_on()
-            ax1.yaxis.set_major_formatter(mtick.FormatStrFormatter('%.1e'))
-            ax1.legend()
-            ax1.set_title(
-                'Stars ' + plot_dataset + '\n' + run_id_no_suff +
-                '\ne1, e2 RMSE @ 3x Euclid resolution'
-            )
-            ax1.set_xlabel('Number of stars')
-            ax1.set_ylabel('Absolute error')
-
-            ax2 = ax1.twinx()
-            kwargs = dict(linewidth=2, linestyle='dashed',
-                          markersize=8, marker='^', alpha=0.5)
-            ax2.plot(star_list, model_e1_rel_euclid, **kwargs)
-            ax2.plot(star_list, model_e2_rel_euclid, **kwargs)
-            ax2.set_ylabel('Times over Euclid req.')
-            ax2.grid(False)
-            plt.savefig(
-                plot_saving_path + plot_dataset + '-metrics-' +
-                run_id_no_suff + '_shape_e1_e2_RMSE.png'
-            )
-            plt.show()
-        except Exception:
-            print('Problem with the performance metrics plot of e1/e2 errors.')
-
-        # Plot R2
-        try:
-            fig = plt.figure(figsize=(12, 8))
-            ax1 = fig.add_subplot(111)
-            ax1.errorbar(
-                x=star_list,
-                y=model_rmse_R2_meanR2,
-                yerr=model_std_rmse_R2_meanR2,
-                label='R2 ' + run_id_no_suff,
-                alpha=0.75
-            )
-            plt.minorticks_on()
-            ax1.yaxis.set_major_formatter(mtick.FormatStrFormatter('%.1e'))
-            ax1.legend()
-            ax1.set_title(
-                'Stars ' + plot_dataset + '\n' + run_id_no_suff +
-                '\nR2/<R2> RMSE @ 3x Euclid resolution'
-            )
-            ax1.set_xlabel('Number of stars')
-            ax1.set_ylabel('Absolute error')
-
-            ax2 = ax1.twinx()
-            kwargs = dict(linewidth=2, linestyle='dashed',
-                          markersize=8, marker='^', alpha=0.5)
-            ax2.plot(star_list, model_R2_rel_euclid, **kwargs)
-            ax2.set_ylabel('Times over Euclid req.')
-            ax2.grid(False)
-            plt.savefig(
-                plot_saving_path + plot_dataset + '-metrics-' +
-                run_id_no_suff + '_shape_R2_RMSE.png'
-            )
-            plt.show()
-        except Exception:
-            print('Problem with the performance metrics plot of R2 errors.')
-
-        # Polychromatic pixel residual at shape measurement resolution
-        try:
-            res = extract_shape_pix_results(metrics, test_train=plot_dataset)
-            model_polyc_shpix_rmse = res[0]
-            model_polyc_shpix_std_rmse = res[1]
-            model_polyc_shpix_rel_rmse = res[2]
-            model_polyc_shpix_std_rel_rmse = res[3]
-
-            fig = plt.figure(figsize=(12, 8))
-            ax1 = fig.add_subplot(111)
-            ax1.errorbar(
-                x=star_list,
-                y=model_polyc_shpix_rmse,
-                yerr=model_polyc_shpix_std_rmse,
-                label=run_id_no_suff,
-                alpha=0.75
-            )
-            plt.minorticks_on()
-            ax1.yaxis.set_major_formatter(mtick.FormatStrFormatter('%.1e'))
-            ax1.legend()
-            ax1.set_title(
-                'Stars ' + plot_dataset + '\n' + run_id_no_suff +
-                '\nPixel RMSE @ 3x Euclid resolution'
-            )
-            ax1.set_xlabel('Number of stars')
-            ax1.set_ylabel('Absolute error')
-
-            ax2 = ax1.twinx()
-            kwargs = dict(linewidth=2, linestyle='dashed',
-                          markersize=8, marker='^', alpha=0.5)
-            ax2.plot(star_list, model_polyc_shpix_rel_rmse, **kwargs)
-            ax2.set_ylabel('Relative error [%]')
-            ax2.grid(False)
-            plt.savefig(
-                plot_saving_path + plot_dataset + '-metrics-' + run_id_no_suff +
-                '_poly_pixel_3xResolution_RMSE.png'
-            )
-            plt.show()
-        except Exception:
-            print(
-                'Problem with the performance metrics plot of super resolution pixel polychromatic errors.')
-=======
         ## Monochromatic
         if args['eval_mono_metric_rmse'] is True or 'eval_mono_metric_rmse' not in args:
             try:
@@ -1845,7 +1318,6 @@
                 print(
                     'Problem with the performance metrics plot of super resolution pixel polychromatic errors.'
                 )
->>>>>>> 899a6e36
 
 
 def plot_optimisation_metrics(**args):
@@ -1872,16 +1344,11 @@
             for _suff in args['suffix_id_name']
         ]
     else:
-<<<<<<< HEAD
-        model_paths = [args['metric_base_path'] + 'metrics-' +
-                       run_id_no_suff + args['suffix_id_name'] + '.npy']
-=======
         model_paths = [
             optim_hist_file + 'optim_hist_' + run_id_no_suff + str(args['suffix_id_name']) + '.npy'
         ]
 
     print('Model paths for optimisation plots: ', model_paths)
->>>>>>> 899a6e36
 
     try:
         # Load metrics
@@ -1974,12 +1441,8 @@
             plt.show()
         except Exception:
             print(
-<<<<<<< HEAD
-                'Problem with the plot of the optimisation metrics of the first non-parametric cycle.')
-=======
                 'Problem with the plot of the optimisation metrics of the first non-parametric cycle.'
             )
->>>>>>> 899a6e36
 
     # Plot the second parametric cycle
     if cycle_str in metrics[0]:
@@ -2022,12 +1485,8 @@
             plt.show()
         except Exception:
             print(
-<<<<<<< HEAD
-                'Problem with the plot of the optimisation metrics of the second parametric cycle.')
-=======
                 'Problem with the plot of the optimisation metrics of the second parametric cycle.'
             )
->>>>>>> 899a6e36
 
     # Plot the second non-parametric cycle
     if cycle_str in metrics[0]:
@@ -2070,12 +1529,8 @@
             plt.show()
         except Exception:
             print(
-<<<<<<< HEAD
-                'Problem with the plot of the optimisation metrics of the second non-parametric cycle.')
-=======
                 'Problem with the plot of the optimisation metrics of the second non-parametric cycle.'
             )
->>>>>>> 899a6e36
 
 
 def define_plot_style():
